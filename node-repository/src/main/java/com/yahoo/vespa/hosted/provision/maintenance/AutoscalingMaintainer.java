--- conflicted
+++ resolved
@@ -94,20 +94,9 @@
                 applications().put(application.get().with(cluster), lock);
 
             // Attempt to perform the autoscaling immediately, and log it regardless
-<<<<<<< HEAD
-            if (autoscaling != null
-                && autoscaling.resources().isPresent()
-                && !current.equals(autoscaling.resources().get())) {
-                try (MaintenanceDeployment deployment = new MaintenanceDeployment(applicationId, deployer, metric, nodeRepository())) {
-                    if (deployment.isValid())
-                        deployment.activate();
-                    logAutoscaling(current, autoscaling.resources().get(), applicationId, clusterNodes.not().retired());
-                }
-=======
             if (autoscaling != null && autoscaling.resources().isPresent() && !current.equals(autoscaling.resources().get())) {
                 redeploy = true;
                 logAutoscaling(current, autoscaling.resources().get(), applicationId, clusterNodes.not().retired());
->>>>>>> 88b39d0d
             }
         }
         catch (ApplicationLockException e) {
