package ai.vespa.schemals.context.parser;

import java.io.PrintStream;
import java.util.ArrayList;
import java.util.HashSet;

import org.eclipse.lsp4j.Diagnostic;
import org.eclipse.lsp4j.DiagnosticSeverity;

import ai.vespa.schemals.parser.Token;
import ai.vespa.schemals.parser.Token.TokenType;
import ai.vespa.schemals.tree.SchemaNode;

public class IdentifyDeprecatedToken extends Identifier {
    
    public IdentifyDeprecatedToken(PrintStream logger) {
        super(logger);
    }

<<<<<<< HEAD
    private static final HashSet<TokenType> depricatedTokens = new HashSet<TokenType>() {{
        add(TokenType.ATTRIBUTE);
        add(TokenType.ENABLE_BIT_VECTORS);
        add(TokenType.SUMMARY_TO);
=======
    private static final HashSet<TokenType> deprecatedTokens = new HashSet<TokenType>() {{
        add(TokenType.ATTRIBUTE);
        add(TokenType.ENABLE_BIT_VECTORS);
>>>>>>> d9403a39
    }};

    public ArrayList<Diagnostic> identify(SchemaNode node) {
        ArrayList<Diagnostic> ret = new ArrayList<>();

        if (deprecatedTokens.contains(node.getType())) {
            ret.add(
                new Diagnostic(node.getRange(), node.getText() + " is deprecated.", DiagnosticSeverity.Warning, "")
            );
        }

        return ret;
    }
}<|MERGE_RESOLUTION|>--- conflicted
+++ resolved
@@ -17,16 +17,10 @@
         super(logger);
     }
 
-<<<<<<< HEAD
     private static final HashSet<TokenType> depricatedTokens = new HashSet<TokenType>() {{
         add(TokenType.ATTRIBUTE);
         add(TokenType.ENABLE_BIT_VECTORS);
         add(TokenType.SUMMARY_TO);
-=======
-    private static final HashSet<TokenType> deprecatedTokens = new HashSet<TokenType>() {{
-        add(TokenType.ATTRIBUTE);
-        add(TokenType.ENABLE_BIT_VECTORS);
->>>>>>> d9403a39
     }};
 
     public ArrayList<Diagnostic> identify(SchemaNode node) {
