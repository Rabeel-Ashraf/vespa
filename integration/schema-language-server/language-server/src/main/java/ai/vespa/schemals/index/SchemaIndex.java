package ai.vespa.schemals.index;

import java.io.PrintStream;
import java.util.ArrayList;
import java.util.HashMap;
import java.util.HashSet;
import java.util.Iterator;
import java.util.List;
import java.util.Map;
import java.util.stream.Collectors;

import java.util.Optional;
import java.util.Set;

import ai.vespa.schemals.index.Symbol.SymbolStatus;
import ai.vespa.schemals.index.Symbol.SymbolType;
<<<<<<< HEAD
import ai.vespa.schemals.parser.ast.dataType;
import ai.vespa.schemals.parser.ast.mapDataType;
=======
import ai.vespa.schemals.schemadocument.SchemaDocumentParser;
>>>>>>> 2c35ae0c
import ai.vespa.schemals.tree.SchemaNode;

public class SchemaIndex {

    private PrintStream logger;
    
    private HashMap<String, Symbol> symbolDefinitionsDB = new HashMap<String, Symbol>();
    private HashMap<String, ArrayList<Symbol>> symbolReferencesDB = new HashMap<>();

    // Map fileURI -> SchemaDocumentParser
    private HashMap<String, SchemaDocumentParser> openSchemas = new HashMap<String, SchemaDocumentParser>();

    private InheritanceGraph<String> documentInheritanceGraph;
    private InheritanceGraph<SymbolInheritanceNode> structInheritanceGraph;
    private InheritanceGraph<SymbolInheritanceNode> rankProfileInheritanceGraph;

    // Schema inheritance. Can only inherit one schema
    private HashMap<String, String> schemaInherits = new HashMap<String, String>();
    
    public SchemaIndex(PrintStream logger) {
        this.logger = logger;
        this.documentInheritanceGraph = new InheritanceGraph<>();
        this.structInheritanceGraph = new InheritanceGraph<>();
        this.rankProfileInheritanceGraph = new InheritanceGraph<>();
    }
    
    public void clearDocument(String fileURI) {

        Iterator<Map.Entry<String, Symbol>> iterator = symbolDefinitionsDB.entrySet().iterator();

        while (iterator.hasNext()) {
            Map.Entry<String, Symbol> entry = iterator.next();
            Symbol currentSymbol = entry.getValue();
            if (currentSymbol.getFileURI().equals(fileURI)) {

                // TODO: it's ugly
                if (currentSymbol.getType() == SymbolType.STRUCT) {
                    structInheritanceGraph.clearInheritsList(getSymbolInheritanceKey(currentSymbol));
                }

                if (currentSymbol.getType() == SymbolType.RANK_PROFILE) {
                    rankProfileInheritanceGraph.clearInheritsList(getSymbolInheritanceKey(currentSymbol));
                }

                iterator.remove();
            }
        }

        Iterator<Map.Entry<String, ArrayList<Symbol>>> refIterator = symbolReferencesDB.entrySet().iterator();

        while (refIterator.hasNext()) {
            Map.Entry<String, ArrayList<Symbol>> entry = refIterator.next();
            if (entry.getKey().startsWith(fileURI)) {
                refIterator.remove();
            }
        }

        openSchemas.remove(fileURI);
        schemaInherits.remove(fileURI);
        documentInheritanceGraph.clearInheritsList(fileURI);
    }

    private String createDBKey(Symbol symbol) {
        return createDBKey(symbol.getFileURI(), symbol.getType(), symbol.getLongIdentifier());
    }

    private String createDBKey(String fileURI, SymbolType type, String identifier) {
        return fileURI + ":" + type.name().toLowerCase() + ":" + identifier.toLowerCase(); // identifiers in SD are not sensitive to casing
    }

    public void registerSchema(String fileURI, SchemaDocumentParser schemaDocumentParser) {
        openSchemas.put(fileURI, schemaDocumentParser);
        documentInheritanceGraph.createNodeIfNotExists(fileURI);
    }

    /*
    * Searches for the given symbol ONLY in document pointed to by fileURI
    */
    public Symbol findSymbolInFile(String fileURI, SymbolType type, String identifier) {
        Symbol result = symbolDefinitionsDB.get(createDBKey(fileURI, type, identifier));

        if (result == null) {
            return null;
        }
        return result;
    }

    /*
     * Search for a user defined identifier symbol. Also search in inherited documents.
     */
    public Symbol findSymbol(String fileURI, SymbolType type, String identifier) {
        // TODO: handle name collision (diamond etc.)
        List<String> inheritanceList = documentInheritanceGraph.getAllAncestors(fileURI);

        for (var parentURI : inheritanceList) {
            Symbol result = findSymbolInFile(parentURI, type, identifier);
            if (result != null) return result;
        }
        return null;
    }

    public Symbol findSymbol(Symbol symbol) {
        return findSymbol(symbol.getFileURI(), symbol.getType(), symbol.getLongIdentifier());
    }

    private ArrayList<Symbol> findSymbolReferences(String dbKey) {
        ArrayList<Symbol> results = symbolReferencesDB.get(dbKey);

        if (results == null) {
            results = new ArrayList<>();
        }

        return results;
    }

    /**
     * Finds symbol references in the schema index for the given symbol.
     *
     * @param symbol The symbol to find references for.
     * @return A list of symbol references found in the schema index.
     */
    public ArrayList<Symbol> findSymbolReferences(Symbol symbol) {
        return findSymbolReferences(createDBKey(symbol));
    }

    public ArrayList<Symbol> findDocumentSymbolReferences(Symbol schemaSymbol) {
        return findSymbolReferences(createDBKey(schemaSymbol.getFileURI(), SymbolType.DOCUMENT, schemaSymbol.getLongIdentifier()));
    }

    public Optional<Symbol> findDefinitionOfReference(Symbol reference) {
        for (var entry : symbolReferencesDB.entrySet()) {
            for (Symbol registeredReference : entry.getValue()) {
                if (registeredReference.equals(reference)) {
                    String key = entry.getKey();
                    return Optional.ofNullable(symbolDefinitionsDB.get(key));
                }
            }
        }
        return Optional.empty();
    }

    public List<Symbol> findSymbolsWithTypeInDocument(String fileURI, SymbolType type) {
        List<Symbol> result = new ArrayList<>();
        for (var entry : symbolDefinitionsDB.entrySet()) {
            Symbol item = entry.getValue();
            if (!item.getFileURI().equals(fileURI)) continue;
            if (item.getType() != type) continue;
            result.add(item);
        }

        return result;
    }

    public List<Symbol> findSymbolsInScope(Symbol scope) {
        return symbolDefinitionsDB.values()
                                  .stream()
                                  .filter(symbol -> symbol.isInScope(scope))
                                  .collect(Collectors.toList());
    }

    public Optional<Symbol> findFieldInStruct(Symbol structDefinitionSymbol, String shortIdentifier) {
        SymbolInheritanceNode inheritanceNode = getSymbolInheritanceKey(structDefinitionSymbol);

        for (SymbolInheritanceNode node : structInheritanceGraph.getAllAncestors(inheritanceNode)) {
            Symbol structSymbol = node.getSymbol();
            Symbol result = findSymbol(structSymbol.getFileURI(), SymbolType.FIELD_IN_STRUCT, structSymbol.getLongIdentifier() + "." + shortIdentifier);
            if (result != null)return Optional.of(result);
        }
        return Optional.empty();
    }

    /**
     * When someone write something.value, find the definition value points to
     * @param fieldDefinitionSymbol The symbol having map as a data type
     * */
    public Optional<Symbol> findMapValueDefinition(Symbol fieldDefinitionSymbol) {
        Symbol rawValueSymbol = findSymbol(fieldDefinitionSymbol.getFileURI(), SymbolType.MAP_VALUE, fieldDefinitionSymbol.getLongIdentifier() + ".value");
        if (rawValueSymbol != null) return Optional.of(rawValueSymbol);

        if (fieldDefinitionSymbol.getType() == SymbolType.FIELD || fieldDefinitionSymbol.getType() == SymbolType.FIELD_IN_STRUCT) {
            SchemaNode dataTypeNode = fieldDefinitionSymbol.getNode().getNextSibling().getNextSibling();
            if (dataTypeNode == null || !dataTypeNode.isASTInstance(dataType.class)) return Optional.empty();
            if (dataTypeNode.get(0) == null || !dataTypeNode.get(0).isASTInstance(mapDataType.class)) return Optional.empty();

            SchemaNode valueNode = dataTypeNode.get(0).get(4);
            if (!valueNode.hasSymbol()) return Optional.empty();

            switch(valueNode.getSymbol().getStatus()) {
                case DEFINITION:
                    return Optional.of(valueNode.getSymbol());
                case REFERENCE:
                    return findDefinitionOfReference(valueNode.getSymbol());
                case INVALID:
                    return Optional.empty();
                case UNRESOLVED:
                    // TODO: figure out if this can happen
                    return Optional.empty();
            }
        } else {
            throw new UnsupportedOperationException("findMapValueDefinition unsupported for type " + fieldDefinitionSymbol.getType().toString());
        }

        return Optional.empty();
    }


    public boolean resolveTypeNode(SchemaNode typeNode, String fileURI) {
        // TODO: handle document reference
        String typeName = typeNode.getSymbol().getShortIdentifier();

        // Probably struct
        if (findSymbol(fileURI, SymbolType.STRUCT, typeName.toLowerCase()) != null) {
            typeNode.setSymbolType(SymbolType.STRUCT);
            // typeNode.setSymbolStatus(SymbolStatus.REFERENCE);
            insertSymbolReference(fileURI, typeNode);
            return true;
        }

        // If its not struct it could be document. The document can be defined anywhere
        for (String documentURI : openSchemas.keySet()) {
            if (findSymbolInFile(documentURI, SymbolType.DOCUMENT, typeName.toLowerCase()) != null || 
                  findSymbolInFile(documentURI, SymbolType.SCHEMA, typeName.toLowerCase()) != null) {
                typeNode.setSymbolType(SymbolType.DOCUMENT);
                // typeNode.setSymbolStatus(SymbolStatus.REFERENCE);
                insertSymbolReference(fileURI, typeNode);
                return true;
            }
        }

        return false;
    }

    public boolean resolveAnnotationReferenceNode(SchemaNode annotationReferenceNode, String fileURI) {
        String annotationName = annotationReferenceNode.getText().toLowerCase();

        Symbol referencedSymbol = findSymbol(fileURI, SymbolType.ANNOTATION, annotationName);
        if (referencedSymbol != null) {
            // annotationReferenceNode.setSymbolStatus(SymbolStatus.REFERENCE);
            insertSymbolReference(referencedSymbol, annotationReferenceNode.getSymbol());
            return true;
        }

        return false;
    }

    public void dumpIndex(PrintStream logger) {
        logger.println(" === INDEX === ");
        for (Map.Entry<String, Symbol> entry : symbolDefinitionsDB.entrySet()) {
            logger.println(entry.getKey() + " -> " + entry.getValue().toString());
        }

        logger.println(" === REFERENCE INDEX === ");
        for (Map.Entry<String, ArrayList<Symbol>> entry : symbolReferencesDB.entrySet()) {
            String references = "";

            for (int i = 0; i < entry.getValue().size(); i++) {
                if (i > 0) {
                    references += ", ";
                }
                references += entry.getValue().get(i).toString();
            }

            logger.println(entry.getKey() + " -> " + references);
        }

        logger.println(" === DOCUMENT INHERITANCE === ");
        documentInheritanceGraph.dumpAllEdges(logger);

        logger.println(" === STRUCT INHERITANCE === ");
        structInheritanceGraph.dumpAllEdges(logger);

        logger.println(" === RANK PROFILE INHERITANCE === ");
        rankProfileInheritanceGraph.dumpAllEdges(logger);

        logger.println(" === TRACKED FILES === ");
        for (Map.Entry<String, SchemaDocumentParser> entry : openSchemas.entrySet()) {
            SchemaDocumentParser document = entry.getValue();
            logger.println(document.toString());
        }
    }

    public void dumpIndex() {
        dumpIndex(logger);
    }

    public Symbol findSchemaIdentifierSymbol(String fileURI) {
        // TODO: handle duplicates?
        SymbolType[] schemaIdentifierTypes = new SymbolType[] {
            SymbolType.SCHEMA,
            SymbolType.DOCUMENT
        };

        for (SymbolType tokenType : schemaIdentifierTypes) {
            var result = findSymbolsWithTypeInDocument(fileURI, tokenType);

            if (result.isEmpty()) continue;
            return result.get(0);
        }

        return null;
    }

    public SchemaDocumentParser findSchemaDocumentWithName(String name) {
        for (Map.Entry<String, SchemaDocumentParser> entry : openSchemas.entrySet()) {
            SchemaDocumentParser schemaDocumentParser = entry.getValue();
            String schemaIdentifier = schemaDocumentParser.getSchemaIdentifier();
            if (schemaIdentifier != null && schemaIdentifier.equalsIgnoreCase(name)) {
                return schemaDocumentParser;
            }
        }
        return null;
    }

    public SchemaDocumentParser findSchemaDocumentWithFileURI(String fileURI) {
        return openSchemas.get(fileURI);
    }

    public boolean tryRegisterDocumentInheritance(String childURI, String parentURI) {
        return this.documentInheritanceGraph.addInherits(childURI, parentURI);
    }

    public List<String> getAllDocumentAncestorURIs(String fileURI) {
        return this.documentInheritanceGraph.getAllAncestors(fileURI);
    }

    public List<String> getAllDocumentDescendants(String fileURI) {
        List<String> descendants = this.documentInheritanceGraph.getAllDescendants(fileURI);
        descendants.remove(fileURI);
        return descendants;
    }

    public List<String> getAllDocumentsInInheritanceOrder() {
        return this.documentInheritanceGraph.getTopoOrdering();
    }

    public void setSchemaInherits(String childURI, String parentURI) {
        schemaInherits.put(childURI, parentURI);
    }

    public int numEntries() {
        return this.symbolDefinitionsDB.size();
    }

    public void insertSymbolDefinition(Symbol symbol) {
        String dbKey = createDBKey(symbol);
        symbolDefinitionsDB.put(dbKey, symbol);

        if (symbol.getType() == SymbolType.STRUCT) {
            structInheritanceGraph.createNodeIfNotExists(getSymbolInheritanceKey(symbol));
        }
    }

    private void insertSymbolReference(String dbKey, Symbol reference) {
        reference.getNode().setSymbolStatus(SymbolStatus.REFERENCE);

        ArrayList<Symbol> content = symbolReferencesDB.get(dbKey);

        if (content == null) {
            content = new ArrayList<>() {{
                add(reference);
            }};
    
            symbolReferencesDB.put(dbKey, content);
            return;
        }

        if (!content.contains(reference)) {
            content.add(reference);
        }
    }

    public void insertSymbolReference(Symbol definition, Symbol reference) {
        if (definition == null) {
            reference.getNode().setSymbolStatus(SymbolStatus.REFERENCE);
            return;
        }

        String dbKey = createDBKey(definition);
        insertSymbolReference(dbKey, reference);
    }

    private void insertDocumentSymbolReference(Symbol reference) {
        Symbol schemaSymbol = findSymbol(reference.getFileURI(), SymbolType.SCHEMA, reference.getLongIdentifier());
        String dbKey = createDBKey(schemaSymbol.getFileURI(), SymbolType.DOCUMENT, schemaSymbol.getLongIdentifier());
        insertSymbolReference(dbKey, reference);
    }

    public void insertSymbolReference(String fileURI, SchemaNode node) {
        Symbol referencedSymbol = findSymbol(fileURI, node.getSymbol().getType(), node.getText());

        if (referencedSymbol == null && node.getSymbol().getType() == SymbolType.DOCUMENT) {
            insertDocumentSymbolReference(node.getSymbol());
        } else {
            insertSymbolReference(referencedSymbol, node.getSymbol());
        }
    }

    // TODO: move these things to somewhere else?

    public List<Symbol> getAllStructFieldSymbols(Symbol structSymbol) {
        if (structSymbol.getStatus() != SymbolStatus.DEFINITION) {
            structSymbol = findSymbol(structSymbol.getFileURI(), SymbolType.STRUCT, structSymbol.getLongIdentifier());
        }
        List<Symbol> result = new ArrayList<>();
        for (SymbolInheritanceNode structDefinitionNode : structInheritanceGraph.getAllAncestors(getSymbolInheritanceKey(structSymbol))) {
            Symbol structDefSymbol = structDefinitionNode.getSymbol();
            
            List<Symbol> possibleFieldDefinitions = findSymbolsInScope(structDefSymbol);

            for (Symbol fieldDef : possibleFieldDefinitions) {
                if (fieldDef.getType() == SymbolType.FIELD_IN_STRUCT)result.add(fieldDef);
            }
            
        }
        return result;
    }

    public List<Symbol> getAllRankProfileParents(Symbol rankProfileSymbol) {
        List<Symbol> result = new ArrayList<>();
        if (rankProfileSymbol.getType() != SymbolType.RANK_PROFILE) return result;
        if (rankProfileSymbol.getStatus() != SymbolStatus.DEFINITION) {
            rankProfileSymbol = findSymbol(rankProfileSymbol);
        }

        if (rankProfileSymbol == null || rankProfileSymbol.getStatus() != SymbolStatus.DEFINITION) return result;

        return rankProfileInheritanceGraph.getAllParents(getSymbolInheritanceKey(rankProfileSymbol))
                                          .stream()
                                          .map(node -> node.getSymbol())
                                          .collect(Collectors.toList());
    }

    public List<Symbol> getAllRankProfileAncestorDefinitions(Symbol rankProfileSymbol) {
        List<Symbol> result = new ArrayList<>();
        if (rankProfileSymbol.getType() != SymbolType.RANK_PROFILE) return result;
        if (rankProfileSymbol.getStatus() != SymbolStatus.DEFINITION) {
            rankProfileSymbol = findSymbol(rankProfileSymbol);
        }

        if (rankProfileSymbol == null || rankProfileSymbol.getStatus() != SymbolStatus.DEFINITION) return result;

        return rankProfileInheritanceGraph.getAllAncestors(getSymbolInheritanceKey(rankProfileSymbol))
                                          .stream()
                                          .map(node -> node.getSymbol())
                                          .collect(Collectors.toList());
    }

    /*
     * Search through ancestors and find all function definitions
     * Only return the closest definitions when there are several candidates
     */
    public List<Symbol> getAllRankProfileFunctions(Symbol rankProfileDefinition) {
        List<Symbol> result = new ArrayList<>();
        List<Symbol> ancestorList = getAllRankProfileAncestorDefinitions(rankProfileDefinition);

        Set<String> seen = new HashSet<>();
        for (int i = ancestorList.size() - 1; i >= 0; --i) {
            for (Map.Entry<String, Symbol> entry : symbolDefinitionsDB.entrySet()) {
                Symbol symbol = entry.getValue();
                if (symbol.getType() != SymbolType.FUNCTION) continue;
                if (seen.contains(symbol.getShortIdentifier())) continue;

                if (symbol.isInScope(ancestorList.get(i))) {
                    result.add(symbol);
                    seen.add(symbol.getShortIdentifier());
                }
            }
        }

        return result;
    }

    public SymbolInheritanceNode getSymbolInheritanceKey(Symbol symbol) {
        return new SymbolInheritanceNode(symbol);
    }

    public boolean tryRegisterStructInheritance(Symbol childSymbol, Symbol parentSymbol) {
        SymbolInheritanceNode childNode = getSymbolInheritanceKey(childSymbol);
        SymbolInheritanceNode parentNode = getSymbolInheritanceKey(parentSymbol);

        return structInheritanceGraph.addInherits(childNode, parentNode);
    }

    public boolean tryRegisterRankProfileInheritance(Symbol childSymbol, Symbol parentSymbol) {
        SymbolInheritanceNode childNode = getSymbolInheritanceKey(childSymbol);
        SymbolInheritanceNode parentNode = getSymbolInheritanceKey(parentSymbol);

        return rankProfileInheritanceGraph.addInherits(childNode, parentNode);
    }
}<|MERGE_RESOLUTION|>--- conflicted
+++ resolved
@@ -14,12 +14,9 @@
 
 import ai.vespa.schemals.index.Symbol.SymbolStatus;
 import ai.vespa.schemals.index.Symbol.SymbolType;
-<<<<<<< HEAD
 import ai.vespa.schemals.parser.ast.dataType;
 import ai.vespa.schemals.parser.ast.mapDataType;
-=======
 import ai.vespa.schemals.schemadocument.SchemaDocumentParser;
->>>>>>> 2c35ae0c
 import ai.vespa.schemals.tree.SchemaNode;
 
 public class SchemaIndex {
@@ -212,10 +209,9 @@
                     return Optional.of(valueNode.getSymbol());
                 case REFERENCE:
                     return findDefinitionOfReference(valueNode.getSymbol());
+                case BUILTIN_REFERENCE:
                 case INVALID:
-                    return Optional.empty();
-                case UNRESOLVED:
-                    // TODO: figure out if this can happen
+                case UNRESOLVED: 
                     return Optional.empty();
             }
         } else {
