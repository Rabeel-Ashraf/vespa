--- conflicted
+++ resolved
@@ -68,9 +68,6 @@
         this.contentString = contentString;
     }
     
-<<<<<<< HEAD
-    public SchemaNode(Node node, SchemaNode parent) {
-=======
     public SchemaNode(Node node) {
         this(
             LanguageType.SCHEMA,
@@ -126,7 +123,6 @@
     }
 
     private void setParent(SchemaNode parent) {
->>>>>>> 2c35ae0c
         this.parent = parent;
     }
 
@@ -287,29 +283,24 @@
         return identifierString;
     }
 
-<<<<<<< HEAD
-    public Node getOriginalNode() {
-        return originalNode;
-    }
-
     public void setNewStartCharacter(int startCharacter) {
-        int currentOffset = originalNode.getBeginOffset();
+        if (this.originalSchemaNode == null) return;
+        int currentOffset = originalSchemaNode.getBeginOffset();
         int characterDelta = startCharacter - range.getStart().getCharacter();
 
-        originalNode.setBeginOffset(currentOffset + characterDelta);
-        this.range = CSTUtils.getNodeRange(originalNode);
+        originalSchemaNode.setBeginOffset(currentOffset + characterDelta);
+        this.range = CSTUtils.getNodeRange(originalSchemaNode);
     }
 
     public void setNewEndCharacter(int endCharacter) {
-        int currentOffset = originalNode.getEndOffset();
+        if (originalSchemaNode == null) return;
+        int currentOffset = originalSchemaNode.getEndOffset();
         int characterDelta = endCharacter - range.getEnd().getCharacter();
 
-        originalNode.setEndOffset(currentOffset + characterDelta);
-        this.range = CSTUtils.getNodeRange(originalNode);
-    }
-
-=======
->>>>>>> 2c35ae0c
+        originalSchemaNode.setEndOffset(currentOffset + characterDelta);
+        this.range = CSTUtils.getNodeRange(originalSchemaNode);
+    }
+
     public String getClassLeafIdentifierString() {
         int lastIndex = identifierString.lastIndexOf('.');
         return identifierString.substring(lastIndex + 1);
@@ -337,6 +328,7 @@
 
     public void insertChildAfter(int index, SchemaNode child) {
         this.children.add(index+1, child);
+        child.setParent(this);
     }
 
     public SchemaNode getPrevious() {
