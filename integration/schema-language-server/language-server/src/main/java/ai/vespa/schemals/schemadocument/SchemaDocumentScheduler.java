--- conflicted
+++ resolved
@@ -33,6 +33,7 @@
         put("sd", DocumentType.SCHEMA);
         put("profile", DocumentType.PROFILE);
         put("yql", DocumentType.YQL);
+        put("xml", DocumentType.SERVICESXML);
     }};
 
     private ClientLogger logger;
@@ -43,13 +44,6 @@
     private boolean reparseDescendants = true;
     private URI workspaceURI = null;
 
-    private enum FileType {
-        SCHEMA,
-        RANK_PROFILE,
-        SERVICES,
-        UNKNOWN
-    }
-
     public SchemaDocumentScheduler(ClientLogger logger, SchemaDiagnosticsHandler diagnosticsHandler, SchemaIndex schemaIndex, SchemaMessageHandler messageHandler) {
         this.logger = logger;
         this.diagnosticsHandler = diagnosticsHandler;
@@ -71,8 +65,6 @@
     }
 
     public void updateFile(String fileURI, String content, Integer version) {
-<<<<<<< HEAD
-        
         Optional<DocumentType> documentType = getDocumentTypeFromURI(fileURI);
         if (documentType.isEmpty()) return;
 
@@ -83,35 +75,6 @@
                 workspaceFiles.put(fileURI, new RankProfileDocument(logger, diagnosticsHandler, schemaIndex, this, fileURI));
             } else if (documentType.get() == DocumentType.YQL) {
                 workspaceFiles.put(fileURI, new YQLDocument(logger, diagnosticsHandler, fileURI));
-=======
-        FileType fileType = FileType.UNKNOWN;
-        if (fileURI.toLowerCase().endsWith(".sd")) {
-            fileType = FileType.SCHEMA;
-        } else if (fileURI.toLowerCase().endsWith(".profile")) {
-            fileType = FileType.RANK_PROFILE;
-        } else if (fileURI.toLowerCase().endsWith(".xml")) {
-            // TODO: better check
-            fileType = FileType.SERVICES;
-        }
-
-        if (fileType == FileType.UNKNOWN) {
-            return;
-        }
-
-        if (!workspaceFiles.containsKey(fileURI)) {
-            switch (fileType) {
-                case SCHEMA:
-                    workspaceFiles.put(fileURI, new SchemaDocument(logger, diagnosticsHandler, schemaIndex, this, fileURI));
-                    break;
-                case RANK_PROFILE:
-                    workspaceFiles.put(fileURI, new RankProfileDocument(logger, diagnosticsHandler, schemaIndex, this, fileURI));
-                    break;
-                case SERVICES:
-                    logger.info("Got XML File!");
-                    return;
-                default:
-                    return;
->>>>>>> dfe4d7b4
             }
         }
 
@@ -119,11 +82,7 @@
         workspaceFiles.get(fileURI).updateFileContent(content, version);
         boolean needsReparse = false;
 
-<<<<<<< HEAD
         if (documentType.get() == DocumentType.SCHEMA && reparseDescendants) {
-=======
-        if (fileType == FileType.SCHEMA && reparseDescendants) {
->>>>>>> dfe4d7b4
             Set<String> parsedURIs = new HashSet<>() {{ add(fileURI); }};
             for (String descendantURI : schemaIndex.getDocumentInheritanceGraph().getAllDescendants(fileURI)) {
                 if (descendantURI.equals(fileURI)) continue;
