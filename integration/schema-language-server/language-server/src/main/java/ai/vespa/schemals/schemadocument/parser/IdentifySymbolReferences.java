package ai.vespa.schemals.schemadocument.parser;

import java.util.ArrayList;
import java.util.HashMap;
import java.util.List;
import java.util.Map;
import java.util.Optional;

import org.eclipse.lsp4j.Diagnostic;

import com.google.protobuf.Option;

import ai.vespa.schemals.context.ParseContext;
import ai.vespa.schemals.index.Symbol;
import ai.vespa.schemals.index.Symbol.SymbolStatus;
import ai.vespa.schemals.index.Symbol.SymbolType;
import ai.vespa.schemals.parser.Node;
import ai.vespa.schemals.parser.ast.fieldsElm;
import ai.vespa.schemals.parser.ast.identifierStr;
import ai.vespa.schemals.parser.ast.inheritsDocument;
import ai.vespa.schemals.parser.ast.inheritsDocumentSummary;
import ai.vespa.schemals.parser.ast.inheritsStruct;
import ai.vespa.schemals.parser.ast.rankProfile;
import ai.vespa.schemals.parser.ast.referenceType;
import ai.vespa.schemals.parser.ast.identifierWithDashStr;
import ai.vespa.schemals.parser.ast.inheritsRankProfile;
import ai.vespa.schemals.parser.ast.rootSchema;
import ai.vespa.schemals.parser.rankingexpression.ast.args;
import ai.vespa.schemals.parser.rankingexpression.ast.expression;
import ai.vespa.schemals.schemadocument.resolvers.RankExpressionSymbolResolver;
import ai.vespa.schemals.tree.CSTUtils;
import ai.vespa.schemals.tree.SchemaNode;
import ai.vespa.schemals.tree.SchemaNode.LanguageType;

public class IdentifySymbolReferences extends Identifier {

    public IdentifySymbolReferences(ParseContext context) {
		super(context);
	}

    private static final HashMap<Class<?>, SymbolType> identifierTypeMap = new HashMap<Class<?>, SymbolType>() {{
        put(inheritsDocument.class, SymbolType.DOCUMENT);
        put(fieldsElm.class, SymbolType.FIELD);
        put(rootSchema.class, SymbolType.SCHEMA);
        put(inheritsStruct.class, SymbolType.STRUCT);
        put(referenceType.class, SymbolType.DOCUMENT);
    }};

    private static final HashMap<Class<?>, SymbolType> identifierWithDashTypeMap = new HashMap<Class<?>, SymbolType>() {{
        put(inheritsRankProfile.class, SymbolType.RANK_PROFILE);
        put(inheritsDocumentSummary.class, SymbolType.DOCUMENT_SUMMARY);
    }};

    public ArrayList<Diagnostic> identify(SchemaNode node) {

        if (node.hasSymbol()) return new ArrayList<Diagnostic>();

        if (node.getLanguageType() == LanguageType.SCHEMA || node.getLanguageType() == LanguageType.CUSTOM) {
            return identifySchemaLanguage(node);
        }

        if (node.getLanguageType() == LanguageType.RANK_EXPRESSION) {
            return identifyRankExpressionLanguage(node);
        }

        return new ArrayList<Diagnostic>();
    }

    private ArrayList<Diagnostic> identifySchemaLanguage(SchemaNode node) {
        ArrayList<Diagnostic> ret = new ArrayList<>();

        boolean isIdentifier = node.isSchemaASTInstance(identifierStr.class);
        boolean isIdentifierWithDash = node.isSchemaASTInstance(identifierWithDashStr.class);

        if (!isIdentifier && !isIdentifierWithDash) {
            return ret;
        }

        SchemaNode parent = node.getParent();
        if (parent == null) return ret;

        HashMap<Class<?>, SymbolType> searchMap = isIdentifier ? identifierTypeMap : identifierWithDashTypeMap;
        SymbolType symbolType = searchMap.get(parent.getASTClass());
        if (symbolType == null) return ret;

        if (parent.isASTInstance(fieldsElm.class)) {
            return handleFields(node);
        }

        Optional<Symbol> scope = CSTUtils.findScope(node);
        if (scope.isPresent()) {
            node.setSymbol(symbolType, context.fileURI(), scope.get());
        } else {
            node.setSymbol(symbolType, context.fileURI());
        }
        node.setSymbolStatus(SymbolStatus.UNRESOLVED);

        if (parent.isSchemaASTInstance(referenceType.class)) {
            context.addUnresolvedDocumentReferenceNode(node);
        }

        return ret;
    }

    private ArrayList<Diagnostic> identifyRankExpressionLanguage(SchemaNode node) {
        ArrayList<Diagnostic> ret = new ArrayList<>();

        if (node.size() == 0) return ret;

        SchemaNode child = node.get(0);
        var type = child.getRankExpressionType();
        boolean isIdentifier = node.isRankExpressionASTInstance(ai.vespa.schemals.parser.rankingexpression.ast.identifierStr.class);

        if (!isIdentifier || type != ai.vespa.schemals.parser.rankingexpression.Token.TokenType.IDENTIFIER) {
            return ret;
        }

        Optional<Symbol> scope = CSTUtils.findScope(node);
<<<<<<< HEAD

        SymbolType newSymbolType = SymbolType.TYPE_UNKNOWN;
        SymbolStatus newSymbolStatus = SymbolStatus.UNRESOLVED;

        SymbolType isBuiltInFunction = RankExpressionSymbolResolver.rankExpressionBultInFunctions.get(node.getText().toLowerCase());

        if (isBuiltInFunction != null) {
            newSymbolType = SymbolType.FUNCTION;
            newSymbolStatus = SymbolStatus.BUILTIN_REFERENCE;
        }

        if (scope.isPresent()) {
            node.setSymbol(newSymbolType, context.fileURI(), scope.get());
=======

        if (scope.isPresent()) {
            node.setSymbol(SymbolType.TYPE_UNKNOWN, context.fileURI(), scope.get());
>>>>>>> 5cde53ac
        } else {
            node.setSymbol(newSymbolType, context.fileURI());
        }
        
        node.setSymbolStatus(newSymbolStatus);

        return ret;
    }
    
    private ArrayList<Diagnostic> handleFields(SchemaNode identifierNode) {
        ArrayList<Diagnostic> ret = new ArrayList<>();

        SchemaNode parent = identifierNode.getParent();

        String fieldIdentifier = identifierNode.getText();

        String[] subfields = fieldIdentifier.split("[.]");

        int newStart = identifierNode.getRange().getStart().getCharacter();

        // First item in the list should be of type field
        int newEnd = newStart + subfields[0].length();

        identifierNode.setNewEndCharacter(newEnd);

        if (identifierNode.size() != 0) {
            identifierNode.get(0).setNewEndCharacter(newEnd);
        }

        Optional<Symbol> scope = CSTUtils.findScope(identifierNode);
        if (scope.isPresent()) {
            identifierNode.setSymbol(SymbolType.FIELD, context.fileURI(), scope.get());
        } else {
            identifierNode.setSymbol(SymbolType.FIELD, context.fileURI());
        }
        identifierNode.setSymbolStatus(SymbolStatus.UNRESOLVED);

        int myIndex = parent.indexOf(identifierNode);
        for (int i = 1; i < subfields.length; ++i) {
            newStart += subfields[i-1].length() + 1; // +1 for the dot
            newEnd += subfields[i].length() + 1;

            identifierStr newASTNode = new identifierStr();
            newASTNode.setTokenSource(identifierNode.getTokenSource());
            newASTNode.setBeginOffset(identifierNode.getOriginalSchemaNode().getBeginOffset());
            newASTNode.setEndOffset(identifierNode.getOriginalSchemaNode().getEndOffset());

            SchemaNode newNode = new SchemaNode(newASTNode);
            newNode.setNewStartCharacter(newStart);
            newNode.setNewEndCharacter(newEnd);
            parent.insertChildAfter(myIndex, newNode);

            scope = CSTUtils.findScope(newNode);

            if (scope.isPresent()) {
                newNode.setSymbol(SymbolType.SUBFIELD, context.fileURI(), scope.get());
            } else {
                newNode.setSymbolStatus(SymbolStatus.UNRESOLVED);
            }

            myIndex++;
        }

        return ret;
    }
}<|MERGE_RESOLUTION|>--- conflicted
+++ resolved
@@ -116,7 +116,6 @@
         }
 
         Optional<Symbol> scope = CSTUtils.findScope(node);
-<<<<<<< HEAD
 
         SymbolType newSymbolType = SymbolType.TYPE_UNKNOWN;
         SymbolStatus newSymbolStatus = SymbolStatus.UNRESOLVED;
@@ -130,11 +129,6 @@
 
         if (scope.isPresent()) {
             node.setSymbol(newSymbolType, context.fileURI(), scope.get());
-=======
-
-        if (scope.isPresent()) {
-            node.setSymbol(SymbolType.TYPE_UNKNOWN, context.fileURI(), scope.get());
->>>>>>> 5cde53ac
         } else {
             node.setSymbol(newSymbolType, context.fileURI());
         }
