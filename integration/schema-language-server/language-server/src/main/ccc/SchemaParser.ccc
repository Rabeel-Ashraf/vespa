PARSER_CLASS=SchemaParser;
PARSER_PACKAGE=ai.vespa.schemals.parser;
FAULT_TOLERANT=true;

INJECT SchemaParser:

    import java.io.OutputStream;
    import java.util.Optional;
    import java.util.List;
    import java.util.Map;

    import com.yahoo.language.Linguistics;
    import com.yahoo.language.process.Embedder;
    import com.yahoo.language.simple.SimpleLinguistics;

    import com.yahoo.schema.DistributableResource;
    import com.yahoo.schema.FeatureNames;
    import com.yahoo.schema.OnnxModel;
    import com.yahoo.schema.RankProfile.DiversitySettings;
    import com.yahoo.schema.RankProfile.MatchPhaseSettings;
    import com.yahoo.schema.RankProfile;
    import com.yahoo.schema.Schema;

    import com.yahoo.schema.document.Case;
    import com.yahoo.schema.document.HnswIndexParams;
    import com.yahoo.schema.document.MatchType;
    import com.yahoo.schema.document.MatchAlgorithm;
    import com.yahoo.schema.document.Sorting;
    import com.yahoo.schema.document.Stemming;

    import com.yahoo.schema.fieldoperation.IndexingOperation;

    import com.yahoo.schema.parser.DictionaryOption;
    import com.yahoo.schema.parser.ParsedAnnotation;
    import com.yahoo.schema.parser.ParsedAttribute;
    import com.yahoo.schema.parser.ParsedDocument;
    import com.yahoo.schema.parser.ParsedDocumentSummary;
    import com.yahoo.schema.parser.ParsedField;
    import com.yahoo.schema.parser.ParsedFieldSet;
    import com.yahoo.schema.parser.ParsedIndex;
    import com.yahoo.schema.parser.ParsedIndexingOp;
    import com.yahoo.schema.parser.ParsedMatchSettings;
    import com.yahoo.schema.parser.ParsedRankFunction;
    import com.yahoo.schema.parser.ParsedRankProfile;
    import com.yahoo.schema.parser.ParsedSchema;
    import com.yahoo.schema.parser.ParsedSorting;
    import com.yahoo.schema.parser.ParsedStruct;
    import com.yahoo.schema.parser.ParsedSummaryField;
    import com.yahoo.schema.parser.ParsedType;
    import com.yahoo.schema.parser.Utils;
    import com.yahoo.schema.parser.SimpleCharStream;

    import com.yahoo.search.query.ranking.Diversity;
    import com.yahoo.search.schema.RankProfile.InputType;

    import com.yahoo.searchlib.rankingexpression.FeatureList;
    import com.yahoo.searchlib.rankingexpression.Reference;

    import com.yahoo.tensor.Tensor;
    import com.yahoo.tensor.IndexedTensor;
    import com.yahoo.tensor.MixedTensor;
    import com.yahoo.tensor.TensorType;
    import com.yahoo.tensor.TensorAddress;
{

    private PrintStream logger = new PrintStream(
        new OutputStream() {
            public void write(int b) {
                return;
            }
        }
    );

    public SchemaParser(PrintStream logger, String inputSource, CharSequence content) {
        this(inputSource, content);
        this.logger = logger;
    }

    /**
     * Consumes an indexing language script which will use the simple linguistics implementation
     * for testing, by taking input from the current input stream.
     *
     * @param multiline Whether or not to allow multi-line expressions.
     */
    @SuppressWarnings("deprecation")
    private IndexingOperation newIndexingOperation(boolean multiline) throws ParseException {
        return newIndexingOperation(multiline, new SimpleLinguistics(), Embedder.throwsOnUse.asMap());
    }

    /**
     * Consumes an indexing language script from the current input stream.
     *
     * @param multiline Whether or not to allow multi-line expressions.
     * @param linguistics What to use for tokenizing.
     */
    private IndexingOperation newIndexingOperation(boolean multiline, Linguistics linguistics, Map<String, Embedder> embedders) throws ParseException {
        // Find the CharStream to and set input to this stream, by converting it to a SimpleCharStream - Theodor
        // SimpleCharStream input = new SimpleCharStream("summary | index"); //lastConsumedToken.getTokenSource();

        TokenSource tokS = lastConsumedToken.getTokenSource();
        String inputString = tokS.toString();
        int startSplit = lastConsumedToken.getEndOffset();
        int endSplit = startSplit;

        Token tokenToAddExceptionsTo = lastConsumedToken;

        if (multiline) {
            
            if (nextTokenType() != TokenType.LBRACE) {
                throw new ParseException("Unexpected token " + nextTokenType() + " expected : or {", lastConsumedToken.getNext(), parsingStack);
            }

            lastConsumedToken = nextToken(lastConsumedToken);

            int braceLevel = 1;

            while (
                nextTokenType() != TokenType.EOF &&
                braceLevel > 0
            ) {
                lastConsumedToken = nextToken(lastConsumedToken);

                if (lastConsumedToken.getType() == TokenType.LBRACE) {
                    braceLevel++;
                }

                if(lastConsumedToken.getType() == TokenType.RBRACE) {
                    braceLevel--;
                }
            }

        } else {

            while (nextTokenType() != TokenType.NL && nextTokenType() != TokenType.EOF) {
                lastConsumedToken = nextToken(lastConsumedToken);
            }
            
        }
        
        endSplit = lastConsumedToken.getEndOffset();

        inputString = inputString.substring(startSplit, endSplit);

        SimpleCharStream input = new SimpleCharStream(inputString);

        try {
            return IndexingOperation.fromStream(input, multiline, linguistics, embedders);
        } catch (com.yahoo.schema.parser.ParseException e) {

            ParseException exception = (ParseException) (new ParseException("Could not parse indexing language around: " + lastConsumedToken.getLocation()).initCause(e));

            tokenToAddExceptionsTo.addParseException(exception, startSplit, endSplit);
        }
        return null;
    }

    /**
     * Parses the given token image as a ranking expression feature list.
     *
     * @param image The token image to parse.
     * @return The consumed feature list.
     * @throws ParseException Thrown if the image could not be parsed.
     */
    private FeatureList getFeatureList(String image) throws ParseException {
<<<<<<< HEAD
        logger.println(image);
=======
>>>>>>> 19757e1d
        try {
            return new FeatureList(image);
        }
        catch (com.yahoo.searchlib.rankingexpression.parser.ParseException e) {
            ParseException exception = (ParseException) new ParseException(
                "Could not parse feature list '" + lastConsumedToken.toString() + "' at " +
                lastConsumedToken.getLocation(),
                lastConsumedToken,
                parsingStack
            ).initCause(e);

            lastConsumedToken.addParseException(exception);
        }

        return null;
    }
    
}

INJECT Token :
{

    public class ParseExceptionSource {
        public ParseException parseException;
        public int beginOffset;
        public int endOffset;

        ParseExceptionSource(ParseException e, int beginOffset, int endOffset) {
            parseException = e;
            this.beginOffset = beginOffset;
            this.endOffset = endOffset;
        }
    }

    private ParseExceptionSource parseExceptionSource;
    private IllegalArgumentException illegalArgumentException;

    public ParseExceptionSource getParseExceptionSource() { return parseExceptionSource; }
    public IllegalArgumentException getIllegalArguemntException() { return illegalArgumentException; }

    void addParseException(ParseException e, int beginOffset, int endOffset) {
        parseExceptionSource = new ParseExceptionSource(e, beginOffset, endOffset);
        setDirty(true);
    }

    void addParseException(ParseException e) {
        addParseException(e, getBeginOffset(), getEndOffset());
    }

    void addIllegalArugmentException(IllegalArgumentException e) {
        illegalArgumentException = e;
        setDirty(true);
    }
}

// --------------------------------------------------------------------------------
//
// Token declarations.
//
// --------------------------------------------------------------------------------

// Declare white space characters. These do not include newline because it has
// special meaning in several of the production rules.
SKIP :
  " " | "\t" | "\r" | "\f"
;


// Declare all tokens to be recognized. When a word token is added it MUST be
// added to the identifier() production rule.
TOKEN :
  < NL: "\n" >
| < ANNOTATION: "annotation" >
| < ANNOTATIONREFERENCE: "annotationreference" >
| < SCHEMA: "schema" >
| < SEARCH: "search" >
| < DIVERSITY: "diversity" >
| < MIN_GROUPS: "min-groups" >
| < CUTOFF_FACTOR: "cutoff-factor" >
| < CUTOFF_STRATEGY: "cutoff-strategy" >
| < LOOSE: "loose" >
| < STRICT: "strict" >
| < DOCUMENT: "document" >
| < OPERATION: "operation" >
| < ON_MATCH: "on-match" >
| < ON_FIRST_PHASE: "on-first-phase" >
| < ON_SECOND_PHASE: "on-second-phase" >
| < ON_SUMMARY: "on-summary" >
| < STRUCT: "struct" >
| < INHERITS: "inherits" >
| < FIELD: "field" >
| < FIELDS: "fields" >
| < FIELDSET: "fieldset" >
| < STRUCT_FIELD: "struct-field" >
| < IMPORT: "import" >
| < AS: "as" >
| < INDEXING: "indexing" >
| < SUMMARY_TO: "summary-to" >
| < DOCUMENT_SUMMARY: "document-summary" >
| < RANK_TYPE: "rank-type" >
| < WEIGHT: "weight" >
| < TYPE: "type" >
| < INDEX: "index" >
| < INPUTS: "inputs">
| < MTOKEN: "token" >
| < TEXT: "text" >
| < WORD: "word" >
| < GRAM: "gram" >
| < GRAM_SIZE: "gram-size" >
| < MAX_LENGTH: "max-length" >
| < MAX_OCCURRENCES: "max-occurrences" >
| < MAX_TOKEN_LENGTH: "max-token-length" >
| < PREFIX: "prefix" >
| < SUBSTRING: "substring" >
| < SUFFIX: "suffix" >
| < CONSTANT: "constant">
| < ONNX_MODEL: "onnx-model">
| < SIGNIFICANCE: "significance">
| < USE_MODEL: "use-model">
| < INTRAOP_THREADS: "intraop-threads">
| < INTEROP_THREADS: "interop-threads">
| < GPU_DEVICE: "gpu-device">
| < EXECUTION_MODE: "execution-mode">
| < PARALLEL: "parallel">
| < SEQUENTIAL: "sequential">
| < MODEL: "model" >
| < MUTATE: "mutate" >
| < QUERY: "query" >
| < RANK_PROFILE: "rank-profile" >
| < RAW_AS_BASE64_IN_SUMMARY: "raw-as-base64-in-summary" >
| < SUMMARY: "summary" >
| < FULL: "full" >
| < STATIC: "static" >
| < DYNAMIC: "dynamic" >
| < TOKENS: "tokens" >
| < MATCHED_ELEMENTS_ONLY: "matched-elements-only" >
| < SSCONTEXTUAL: "contextual" >
| < SSOVERRIDE: "override" >
| < SSTITLE: "title" >
| < SSURL: "url" >
| < PROPERTIES: "properties" >
| < ATTRIBUTE: "attribute" >
| < SORTING: "sorting" >
| < DICTIONARY: "dictionary" >
| < ASCENDING: "ascending" >
| < DESCENDING: "descending" >
| < UCA: "uca" >
| < RAW: "raw" >
| < LOWERCASE: "lowercase" >
| < FUNCTION: "function" >
| < LOCALE: "locale" >
| < STRENGTH: "strength" >
| < PRIMARY: "primary" >
| < SECONDARY: "secondary" >
| < TERTIARY: "tertiary" >
| < QUATERNARY: "quaternary" >
| < IDENTICAL: "identical" >
| < STEMMING: "stemming" >
| < NORMALIZING: "normalizing" >
| < HASH: "hash" >
| < BTREE: "btree" >
| < CASED: "cased" >
| < UNCASED: "uncased" >
| < BOLDING: "bolding" >
| < NONE: "none" >
| < ON: "on" >
| < OFF: "off" >
| < TRUE: "true" >
| < FALSE: "false" >
| < SYMMETRIC: "symmetric" >
| < QUERY_COMMAND: "query-command" >
| < ALIAS: "alias" >
| < MATCH: "match" >
| < RANK: "rank" >
| < LITERAL: "literal" >
| < EXACT: "exact" >
| < FILTER: "filter" >
| < NORMAL: "normal" >
| < EXACT_TERMINATOR: "exact-terminator" >
| < IGNORE_DEFAULT_RANK_FEATURES: "ignore-default-rank-features" >
| < ID: "id" >
| < SOURCE: "source" >
| < TO: "to" >
| < DIRECT: "direct" >
| < FROM_DISK: "from-disk" >
| < OMIT_SUMMARY_FEATURES: "omit-summary-features" >
| < ALWAYS: "always" >
| < ON_DEMAND: "on-demand" >
| < NEVER: "never" >
| < ENABLE_BIT_VECTORS: "enable-bit-vectors" >
| < ENABLE_ONLY_BIT_VECTOR: "enable-only-bit-vector" >
| < FAST_ACCESS: "fast-access" >
| < MUTABLE: "mutable" >
| < PAGED: "paged" >
| < FAST_RANK: "fast-rank" >
| < FAST_SEARCH: "fast-search" >
| < TENSOR_TYPE: "tensor" ("<" (~["<",">"])+ ">")? "(" (~["(",")"])* ")" >
| < TENSOR_VALUE_SL: "value" (" ")* ":" (" ")* ("{"<BRACE_SL_LEVEL_1>) ("\n")? >
| < TENSOR_VALUE_ML: "value" (<SEARCHLIB_SKIP>)? "{" (["\n"," "])* ("{"<BRACE_ML_LEVEL_1>) (["\n"," "])* "}" ("\n")? >
| < LBRACE: "{" >
| < RBRACE: "}" >
| < COLON: ":" >
| < DOT: "." >
| < COMMA: "," >
| < ARRAY: "array" >
| < WEIGHTEDSET: "weightedset" >
| < MAP: "map" >
| < REFERENCE: "reference" >
| < QUESTIONMARK: "?" >
| < CREATE_IF_NONEXISTENT: "create-if-nonexistent" >
| < REMOVE_IF_ZERO: "remove-if-zero" >
| < MATCH_PHASE: "match-phase" >
| < EVALUATION_POINT: "evaluation-point" >
| < PRE_POST_FILTER_TIPPING_POINT: "pre-post-filter-tipping-point" >
| < ORDER: "order" >
| < MAX_FILTER_COVERAGE: "max-filter-coverage" >
| < MAX_HITS: "max-hits" >
| < FIRST_PHASE: "first-phase" >
| < SECOND_PHASE: "second-phase" >
| < GLOBAL_PHASE: "global-phase" >
| < MACRO: "macro" >
| < INLINE: "inline" >
| < ARITY: "arity" >
| < LOWER_BOUND: "lower-bound" >
| < UPPER_BOUND: "upper-bound" >
| < DENSE_POSTING_LIST_THRESHOLD: "dense-posting-list-threshold" >
| < ENABLE_BM25: "enable-bm25" >
| < HNSW: "hnsw" >
| < MAX_LINKS_PER_NODE: "max-links-per-node" >
| < DOUBLE_KEYWORD: "double" >
| < FLOAT_KEYWORD: "float" >
| < LONG_KEYWORD: "long" >
| < STRING_KEYWORD: "string" >
| < DISTANCE_METRIC: "distance-metric" >
| < NEIGHBORS_TO_EXPLORE_AT_INSERT: "neighbors-to-explore-at-insert" >
| < MULTI_THREADED_INDEXING: "multi-threaded-indexing" >
| < MATCHFEATURES_SL: "match-features" (" ")* ":" (~["}","\n"])* ("\n")? >
| < MATCHFEATURES_ML: "match-features" (<SEARCHLIB_SKIP>)? "{" (~["}"])* "}" >
| < MATCHFEATURES_ML_INHERITS: "match-features inherits " (<IDENTIFIER_WITH_DASH>) (<SEARCHLIB_SKIP>)? "{" (~["}"])* "}" >
| < SUMMARYFEATURES_SL: "summary-features" (" ")* ":" (~["}","\n"])* ("\n")? >
| < SUMMARYFEATURES_ML: "summary-features" (<SEARCHLIB_SKIP>)? "{" (~["}"])* "}" >
| < SUMMARYFEATURES_ML_INHERITS: "summary-features inherits " (<IDENTIFIER_WITH_DASH>) (<SEARCHLIB_SKIP>)? "{" (~["}"])* "}" >
| < RANKFEATURES_SL: "rank-features" (" ")* ":" (~["}","\n"])* ("\n")? >
| < RANKFEATURES_ML: "rank-features" (<SEARCHLIB_SKIP>)? "{" (~["}"])* "}" >
| < EXPRESSION_SL: "expression" (" ")* ":" (("{"<BRACE_SL_LEVEL_1>)|<BRACE_SL_CONTENT>)* ("\n")? >
| < EXPRESSION_ML: "expression" (<SEARCHLIB_SKIP>)? "{" (("{"<BRACE_ML_LEVEL_1>)|<BRACE_ML_CONTENT>)* "}" >
| < #BRACE_SL_LEVEL_1: (("{"<BRACE_SL_LEVEL_2>)|<BRACE_SL_CONTENT>)* "}" >
| < #BRACE_SL_LEVEL_2: (("{"<BRACE_SL_LEVEL_3>)|<BRACE_SL_CONTENT>)* "}" >
| < #BRACE_SL_LEVEL_3: <BRACE_SL_CONTENT> "}" >
| < #BRACE_SL_CONTENT: (~["{","}","\n"])+ >
| < #BRACE_ML_LEVEL_1: (("{"<BRACE_ML_LEVEL_2>)|<BRACE_ML_CONTENT>)* "}" >
| < #BRACE_ML_LEVEL_2: (("{"<BRACE_ML_LEVEL_3>)|<BRACE_ML_CONTENT>)* "}" >
| < #BRACE_ML_LEVEL_3: <BRACE_ML_CONTENT> "}" >
| < #BRACE_ML_CONTENT: (~["{","}"])+ >
| < #SEARCHLIB_SKIP: ([" ","\f","\n","\r","\t"])+ >
| < RANK_PROPERTIES: "rank-properties" >
| < RERANK_COUNT: "rerank-count" >
| < NUM_THREADS_PER_SEARCH: "num-threads-per-search" >
| < MIN_HITS_PER_THREAD: "min-hits-per-thread" >
| < NUM_SEARCH_PARTITIONS: "num-search-partitions" >
| < TERMWISE_LIMIT: "termwise-limit" >
| < POST_FILTER_THRESHOLD: "post-filter-threshold" >
| < APPROXIMATE_THRESHOLD: "approximate-threshold" >
| < TARGET_HITS_MAX_ADJUSTMENT_FACTOR: "target-hits-max-adjustment-factor" >
| < KEEP_RANK_COUNT: "keep-rank-count" >
| < RANK_SCORE_DROP_LIMIT: "rank-score-drop-limit" >
| < CONSTANTS: "constants" >
| < FILE: "file" >
| < URI: "uri" >
| < IDENTIFIER:           ["a"-"z","A"-"Z", "_"] (["a"-"z","A"-"Z","0"-"9","_"])* >
| < IDENTIFIER_WITH_DASH: ["a"-"z","A"-"Z", "_"] (["a"-"z","A"-"Z","0"-"9","_","-"])* >
| < DOUBLEQUOTEDSTRING: "\"" ( ~["\""] )* "\"" >
| < SINGLEQUOTEDSTRING: "'" ( ~["'"] )* "'" >
| < CONTEXT: ["a"-"z","A"-"Z"] (["a"-"z", "A"-"Z", "0"-"9"])* >
| < DOUBLE: ("-")? (["0"-"9"])+ "." (["0"-"9"])+ >
| < INTEGER: ("-")? (["0"-"9"])+ >
| < LONG: ("-")? (["0"-"9"])+"L" >
| < STRING: (["a"-"z","A"-"Z","_","0"-"9","."])+ >
| < FILE_PATH: ["a"-"z","A"-"Z", "_"] (["a"-"z","A"-"Z","0"-"9","_","-", "/", "."])+ >
| < HTTP: ["h","H"] ["t","T"] ["t","T"] ["p","P"] (["s","S"])? >
| < URI_PATH: <HTTP> <COLON> ("//")? (["a"-"z","A"-"Z","0"-"9","_","-", "/", ".",":"])+ >
| < LESSTHAN: "<" >
| < GREATERTHAN: ">" >
| < VARIABLE: "$" <IDENTIFIER> >
| < ONNX_INPUT_SL: "input" (" ")* (<IDENTIFIER>|<DOUBLEQUOTEDSTRING>) (" ")* ":" (" ")* (~["\n"])* ("\n")? >
| < ONNX_OUTPUT_SL: "output" (" ")* (<IDENTIFIER>|<DOUBLEQUOTEDSTRING>) (" ")* ":" (" ")* (~["\n"])* ("\n")? >
;


// Declare a special skip token for comments.
UNPARSED :
  <SINGLE_LINE_COMMENT: "#" (~["\n","\r"])* >
;


// --------------------------------------------------------------------------------
//
// Production rules.
//
// --------------------------------------------------------------------------------

/**
 * The rule consumes any schema and returns the corresponding object. This is the only production that should
 * ever consume leading newlines.
 *
 * @return the schema object
 */
ParsedSchema Root :
{
    ParsedSchema schema;
}
    (<NL>)* (schema = rootSchema() | schema = rootDocument())
    { return schema; }
;



/**
 * This rule consumes a proper schema block. This and rootDocument() are the only rules that should ever consume
 * trailing newline tokens.
 *
 * @return the schema definition object.
 * TODO: implement inheritance
 */
ParsedSchema rootSchema :
{
    String name;
    String inherited = null;
    ParsedSchema schema;
}
    ( ( <SCHEMA> | <SEARCH> ) name = identifierStr() (<INHERITS> inherited = identifierStr() )? {
        schema = new ParsedSchema(name);
        if (inherited != null) schema.inherit(inherited);
      }
      openLbrace (rootSchemaItem(schema) | <NL>)*
      <RBRACE> (<NL>)* <EOF> )
    { return schema; }
;

/**
 * Consumes an element of a schema block. This and rootSearch() are the only rules that should ever consume
 * trailing newline tokens.
 *
 * @param schema the schema object to modify.
 */
rootSchemaItem(ParsedSchema schema) : {}
    ( 
        documentElm(schema)
       | rawAsBase64(schema)
       | searchStemming(schema)
       | importField(schema)
       | rankingConstant(schema) // Deprecated: TODO: Vespa > 8: Emit warning
       | rankProfile(schema)
       | documentSummary(schema)
       | fieldOutsideDoc(schema)
       | indexOutsideDoc(schema)
       | structOutsideDoc(schema)
       | annotationOutside(schema)
       | fieldSetElm(schema)
       | onnxModelInSchema(schema) // Deprecated: TODO: Vespa > 8: Emit warning
 )
;


/**
 * Consumes a schema definition that contains only documents to be used for inheritance, etc.
 *
 * @return the schema definition object.
 */
ParsedSchema rootDocument() :
{
    ParsedSchema schema = null;
}
 
    ( (schema = rootDocumentItem(schema) | <NL>)*<EOF> )
    {
        return schema;
    }
;

/**
 * Consumes a single item from within a root document node.
 *
 * @param schema the schema object to modify.
 */
ParsedSchema rootDocumentItem(ParsedSchema schema) :
{
    ParsedDocument doc = null;
}
 
    ( doc = namedDocument() {
        if (schema == null) schema = new ParsedSchema(doc.name());
        schema.addDocument(doc);
        schema.setDocumentWithoutSchema();
        return schema;
    } )
;


/**
 * Consumes a document element. The name defaults to the schema's name, but may be set.
 *
 * @param schema the schema object to add content to.
 */
void documentElm(ParsedSchema schema) :
{
    String name = schema.name();
    ParsedDocument document;
}

    ( <DOCUMENT> (name = identifierStr)? (<NL>)*
    {
        document = new ParsedDocument(name);
    }
    [ inheritsDocument(document) (<NL>)* ]
      openLbrace (documentBodyElm(document) | <NL>)* <RBRACE> )
    {
        schema.addDocument(document);
    }
;

/**
 * Consumes a document element, explicitly named
 */
ParsedDocument namedDocument() :
{
    String name;
    ParsedDocument document;
}
 
    ( <DOCUMENT> name = identifierStr() (<NL>)* { document = new ParsedDocument(name); }
      [ inheritsDocument(document) (<NL>)* ]
      <LBRACE> (<NL>)* (documentBodyElm(document) | <NL>)* <RBRACE> )
    {
        return document;
    }
;


/**
 * Consumes a document body block
 *
 * @param document the document type to modify.
 */
void documentBodyElm(ParsedDocument document) : {}
    (
        annotationElm(document)
        | structInsideDoc(document)
        | fieldInsideDoc(document)
    )
;

void rawAsBase64(ParsedSchema schema) :
{
    boolean enabled = false;
}
 
    <RAW_AS_BASE64_IN_SUMMARY>
    {
        enabled = true;
    }
    [ <COLON> ( <TRUE> | ( <FALSE> { enabled = false; } ) ) ]
    {
        schema.enableRawAsBase64(enabled);
    }
;

/**
 * Consumes struct inheritance
 *
 * @param struct The struct type to modify.
 */
void inheritsStruct(ParsedStruct struct) :
{
    String name;
}
 
    <INHERITS> name = identifierStr() { struct.inherit(name); }
    ( <COMMA>  name = identifierStr() { struct.inherit(name); } )*
;

/**
 * Consumes a document inheritance statement.
 *
 * @param document The document type to modify.
 */
void inheritsDocument(ParsedDocument document) :
{
    String name;
}
 
    <INHERITS> name = identifierStr() { document.inherit(name); }
    ( <COMMA>  name = identifierStr() { document.inherit(name); } )*
;


/**
 * Consumes a field block from within a document element.
 *
 * @param document the document type to modify
 */
void fieldInsideDoc(ParsedDocument document) :
{
    ParsedField field;
}
    field = fieldElm() {
        document.addField(field);
    }
;

/**
 * Consumes a field block from outside a document element.
 *
 * @param schema the schema to modify
 */
void fieldOutsideDoc(ParsedSchema schema) :
{
    ParsedField field;
}

    field = fieldElm() { schema.addField(field); }
;

/**
 * Consumes a field block
 */
ParsedField fieldElm() :
{
    String name;
    ParsedField field;
    ParsedType type;
}

    <FIELD> name = identifierStr <TYPE> type = dataType()
    {
        field = new ParsedField(name, type);
    }
    openLbrace() ( fieldBodyElm(field) | <NL>)* <RBRACE>
    {
        return field;
    }
;

/** Consumes a fieldset block */
void fieldSetElm(ParsedSchema schema) :
{
  String name;
  ParsedFieldSet fieldSet;
}

  <FIELDSET> name = identifierStr openLbrace() { fieldSet = new ParsedFieldSet(name); }
    ((fieldsElm(fieldSet) | queryCommandInFieldSetElm(fieldSet) | matchSettingsElm(fieldSet.matchSettings())) (<NL>)*)+
  <RBRACE>
  {
     schema.addFieldSet(fieldSet);
  }
;

void fieldsElm(ParsedFieldSet fieldSet) :
{
    String name;
}
    (
        <FIELDS><COLON> name = identifierStr { fieldSet.addField(name); }
        ( <COMMA> name = identifierStr { fieldSet.addField(name); })*
    )
;

void queryCommandInFieldSetElm(ParsedFieldSet fieldSet) :
{
    String queryCommand;
}
    (
        <QUERY_COMMAND><COLON> (queryCommand = identifierWithDashStr | queryCommand = quotedString) { fieldSet.addQueryCommand(queryCommand); }
    )
;

/**
 * This rule consumes a annotation block from within a schema element.
 *
 * @param schema the schema object to add content to
 */
void annotationOutside(ParsedSchema schema) :
{
    String name;
    ParsedAnnotation type;
}
 
    <ANNOTATION> name = identifierStr() { type = new ParsedAnnotation(name); }
    [ inheritsAnnotation(type) (<NL>)* ]
    openLbrace() annotationBody(type) <RBRACE>
    {
        schema.addAnnotation(type);
    }
;

/**
 * Consumes an annotation block from within a document element
 *
 * @param document the document object to add content to
 */
void annotationElm(ParsedDocument document) :
{
    String name;
    ParsedAnnotation type;
}
 
    <ANNOTATION> name = identifierStr() { type = new ParsedAnnotation(name); }
    [ inheritsAnnotation(type) (<NL>)* ]
    openLbrace() annotationBody(type) <RBRACE>
    {
        document.addAnnotation(type);
    }
;

/**
 * Consumes a single element of an annotation body block.
 */
void annotationBody(ParsedAnnotation type) :
{
    ParsedStruct struct = new ParsedStruct("annotation." + type.name());
    boolean seenField = false;
}
 
    (structFieldDefinition(struct) { seenField = true; } (<NL>)*)*
    {
        if (seenField) type.setStruct(struct);
    }
;

void inheritsAnnotation(ParsedAnnotation annotation) :
{
    String name;
}
 
    <INHERITS> name = identifierStr() { annotation.inherit(name); }
;


/**
 * This rule consumes a struct block from within a document element.
 * @param document the document object to add content to
 */
void structInsideDoc(ParsedDocument document) :
{
    ParsedStruct struct;
}

    struct = structDefinitionElm() { document.addStruct(struct); }
;

/**
 * This rule consumes a struct block from within a schema element.
 * @param schema the schema object to add content to
 */
void structOutsideDoc(ParsedSchema schema) :
{
    ParsedStruct struct;
}

    struct = structDefinitionElm() { schema.addStruct(struct); }
;

/**
 * This rule consumes a struct declaration block
 */
ParsedStruct structDefinitionElm() :
{
    String name;
    String inherited;
    ParsedStruct struct;
}

    ( <STRUCT> name = identifierStr (<NL>)* { struct = new ParsedStruct(name); }
    [ inheritsStruct(struct) (<NL>)* ]
    openLbrace() (structFieldDefinition(struct) | <NL>)* <RBRACE> )
    {
        return struct;
    }
;

/**
 * This rule consumes a data type block from within a field element.
 *
 * @return the consumed data type
 */
ParsedType dataType() :
{
    String typeName = null;
    boolean isArrayOldStyle = false;
    ParsedType mapType = null;
    ParsedType arrayType = null;
    ParsedType wsetType = null;
    TensorType tensorType;
    ParsedType referenceType;
}
    (     SCAN(<ARRAY> <LESSTHAN>)               => ( <ARRAY> <LESSTHAN> arrayType = dataType() <GREATERTHAN> { return ParsedType.arrayOf(arrayType); } )
        | SCAN(<WEIGHTEDSET> <LESSTHAN>)         => ( <WEIGHTEDSET> <LESSTHAN> wsetType = dataType() <GREATERTHAN> { return ParsedType.wsetOf(wsetType); } )
        | SCAN(<MAP> <LESSTHAN>)                 => ( mapType = mapDataType() { return mapType; } )
        | SCAN(<ANNOTATIONREFERENCE> <LESSTHAN>) => ( mapType = annotationRefDataType() { return mapType; } )
        | SCAN(<TENSOR_TYPE>)                    => ( tensorType = tensorTypeElm("Field type") { return ParsedType.tensorType(tensorType); } )
        | SCAN(<REFERENCE>)                      => ( <REFERENCE> <LESSTHAN> referenceType = referenceType() <GREATERTHAN> { return ParsedType.documentRef(referenceType); } )
        | ( typeName = identifierStr ["[]" { isArrayOldStyle = true; }] )
    )
    {
        ParsedType type = ParsedType.fromName(typeName);
        if (isArrayOldStyle) {
            //deployLogger.logApplicationPackage(Level.WARNING, "Data type syntax '" + typeName + "[]' is deprecated, use 'array<" + typeName + ">' instead.");
            type = ParsedType.arrayOf(type);
        }
        return type;
    }
;

ParsedType referenceType() :
{
    String documentName;
}

    ( documentName = identifierStr )
    {
        return ParsedType.documentType(documentName);
    }
;

ParsedType annotationRefDataType() :
{
    ParsedType dataType;
    String targetName;
}

    ( <ANNOTATIONREFERENCE> <LESSTHAN> targetName = identifierStr <GREATERTHAN> )
    {
        return ParsedType.annotationRef(targetName);
    }
;

ParsedType mapDataType() :
{
    ParsedType keyType;
    ParsedType valType;
}
  ( <MAP> <LESSTHAN> keyType = dataType() <COMMA> valType = dataType() <GREATERTHAN> )
  {
    return ParsedType.mapType(keyType, valType);
  }
;

/**
 * This rule consumes a field block of a struct body.
 *
 * @param struct The struct to modify.
 */
void structFieldDefinition(ParsedStruct struct) :
{
    String name;
    ParsedType type;
    ParsedField field;
    int fieldId;
}

    <FIELD> name = identifierStr <TYPE> type = dataType() {
        field = new ParsedField(name, type);
    }
    openLbrace (idElm(field) (<NL>)*)? (matchSettingsElm(field.matchSettings()) | <NL>)* <RBRACE>
    {
        struct.addField(field);
    }
;

/**
 * This rule consumes a struct subfield from a document field body. This is not to be confused with a document
 * struct's fields, but rather this is a subfield of a document field of type struct.
 *
 * @param field    the field to modify
 */
void structFieldElm(ParsedField field) :
{
    String name;
    ParsedField structField;
}
    <STRUCT_FIELD> name = identifierStr {
        if (name != null && Schema.isReservedName(name.toLowerCase())) {
            throw new IllegalArgumentException("Reserved name '" + name + "' can not be used as a field name.");
        }
        structField = new ParsedField(name, null);
    }
    openLbrace() (structFieldBodyElm(structField) | <NL>)* <RBRACE>
    { 
        field.addStructField(structField); 
    }
;

/**
 * This rule consumes a single element of a field body block.
 *
 * @param field    the field being built
 */
void fieldBodyElm(ParsedField field) : { }

     ( aliasElm(field) |
       attributeElm(field) |
       boldingElm(field) |
       dictionaryElm(field) |
       fieldStemming(field) |
       idElm(field) |
       summaryInField(field) |
       indexInsideField(field) |
       indexingElm(field) |
       matchSettingsElm(field.matchSettings()) |
       normalizingElm(field) |
       queryCommandInField(field) |
       rankElm(field) |
       rankTypeElm(field) |
       fieldSorting(field) |
       structFieldElm(field) |
       summaryToElm(field) |
       weightElm(field) |
       weightedsetElm(field.getType())
    )
;

/**
 * This rule consumes a single element of a struct subfield body block.
 * Only elements that are supported in streaming schema and indexed schema (with complex attributes) are allowed.
 *
 * @param field    the field being built
 */
void structFieldBodyElm(ParsedField field) : { }
    (  summaryInField(field) |
      indexingElm(field) |
      attributeElm(field) |
      matchSettingsElm(field.matchSettings()) |
      queryCommandInField(field) |
      rankElm(field) |
      structFieldElm(field) |
      summaryToElm(field)
    )
;

/**
 * This rule consumes an indexing block of a field element.
 *
 * @param field The field to modify.
 */
void indexingElm(ParsedField field) : { }

    ( <INDEXING> ( (<COLON> indexingOperationElm(field, false)) | indexingOperationElm(field, true) ) )
;

/**
 * This rule consumes an IL script block. This is expected to consume trailing newlines.
 *
 * @param field The field to modify.
 */
void indexingOperationElm(ParsedField field, boolean multiLine) : { }

    {
        IndexingOperation oldOp = newIndexingOperation(multiLine);
        if (oldOp != null) {
            ParsedIndexingOp newOp = new ParsedIndexingOp(oldOp.getScript());
            field.setIndexingOperation(newOp);
        }
    }
;

/**
 * This rule consumes a summary-to statement of a field element.
 *
 * @param field The field to modify.
 */
void summaryToElm(ParsedField field) :
{
    String name = field.name();
    String destination;
    ParsedSummaryField psf;
}
    <SUMMARY_TO> [name = identifierStr()] <COLON> destination = identifierStr()
    {
        psf = field.summaryFieldFor(name);
        psf.addDestination(destination);
    }
    ( <COMMA> destination = identifierStr() { psf.addDestination(destination); } )*
;

/**
 * This rule consumes a weight statement of a field element.
 *
 * @param field The field to modify.
 */
void weightElm(ParsedField field) :
{
    int num;
}

    <WEIGHT> <COLON> num = integerElm { field.setWeight(num); }
;

/**
 * This rule consumes a weighted set statement of a field element.
 *
 * @param fieldType The field type to modify.
 */
void weightedsetElm(ParsedType fieldType) : { }
    <WEIGHTEDSET> ( (<COLON> weightedsetBody(fieldType))
                | (openLbrace() (weightedsetBody(fieldType) | <NL>)* <RBRACE>) )
;

/**
 * This rule consumes one body item of a weighted set block.
 *
 * @param type The field type to modify.
 */
void weightedsetBody(ParsedType type) : { }
    ( <CREATE_IF_NONEXISTENT> { type.setCreateIfNonExistent(true); }
      | <REMOVE_IF_ZERO>      { type.setRemoveIfZero(true); } )
;

/**
 * This rule consumes a rank-type statement of a field element.
 *
 * @param field The field to modify.
 */
void rankTypeElm(ParsedField field) :
{
    String typeName;
    String indexName = "";
}
    <RANK_TYPE> [indexName = identifierStr()] <COLON> typeName = identifierStr()
    {
        field.addRankType(indexName, typeName);
    }
;

/**
 * This rule consumes an attribute statement of a field element.
 *
 * @param field The field to modify.
 */
void attributeElm(ParsedField field) :
{
    String name = field.name();
}

    <ATTRIBUTE> [name = identifierStr]
    {
        // TODO: Remove support for attribute with different name than field name in Vespa 9
        // if ( ! name.equals(field.name()))
        //         deployLogger.logApplicationPackage(Level.WARNING, "Creating an attribute for field '" + field.name() +
        //         "' with a different name '" + name + "' than the field name" +
        //         " is deprecated, and support will be removed in Vespa 9. Define a field with the wanted name outside the document instead.");
        ParsedAttribute attr = field.attributeFor(name);
    }
         ( (<COLON> attributeSetting(attr))
           | (openLbrace() (attributeSetting(attr) | <NL>)* <RBRACE>) )
;

/* pick up sorting in field block */
void fieldSorting(ParsedField field) : { }

    sortingElm(field.sortInfo())
;


/* pick up sorting in attribute block */
void attributeSorting(ParsedAttribute attribute) : { }

    sortingElm(attribute.sortInfo())
;

/* pick up sorting in field block */
void sortingElm(ParsedSorting sort) : { }

    <SORTING>
          ( (<COLON> sortingSetting(sort))
            | (openLbrace() (sortingSetting(sort) | <NL>)* <RBRACE>) )
;



void sortingSetting(ParsedSorting sorting) :
{
    String locale;
}
 
    (
        <ASCENDING> { sorting.setAscending(); }
      | <DESCENDING> { sorting.setDescending(); }
      | <FUNCTION> <COLON> (
                               <UCA>       { sorting.setFunction(Sorting.Function.UCA); }
                             | <RAW>       { sorting.setFunction(Sorting.Function.RAW); }
                             | <LOWERCASE> { sorting.setFunction(Sorting.Function.LOWERCASE); }
                           )
      | <STRENGTH> <COLON> (
                               <PRIMARY>    { sorting.setStrength(Sorting.Strength.PRIMARY); }
                             | <SECONDARY>  { sorting.setStrength(Sorting.Strength.SECONDARY); }
                             | <TERTIARY>   { sorting.setStrength(Sorting.Strength.TERTIARY); }
                             | <QUATERNARY> { sorting.setStrength(Sorting.Strength.QUATERNARY); }
                             | <IDENTICAL>  { sorting.setStrength(Sorting.Strength.IDENTICAL); }
                           )
      | <LOCALE> <COLON> locale = identifierWithDashStr() { sorting.setLocale(locale); }
    )
;

/**
 * This rule consumes a single attribute setting statement of an attribute element.
 *
 * @param attribute The attribute to change.
 */
void attributeSetting(ParsedAttribute attribute) :
{
    String str;
}

    (
        <FAST_RANK>             { attribute.setFastRank(true); }
      | <FAST_SEARCH>           { attribute.setFastSearch(true); }
      | <FAST_ACCESS>           { attribute.setFastAccess(true); }
      | <MUTABLE>               { attribute.setMutable(true); }
      | <PAGED>                 { attribute.setPaged(true); }
      | <ENABLE_BIT_VECTORS>      //{ deployLogger.logApplicationPackage(Level.WARNING, "'enable-bit-vectors' is deprecated and void -> remove it. Will be removed in vespa-9"); }
      | <ENABLE_ONLY_BIT_VECTOR>  { attribute.setEnableOnlyBitVector(true); }
      | attributeSorting(attribute)
      | <ALIAS> {
            String alias;
            String aliasedName=attribute.name();
        } [aliasedName = identifierStr] <COLON> alias = identifierWithDashStr {
          attribute.addAlias(aliasedName, alias);
      }
      | <DISTANCE_METRIC> <COLON> str = identifierWithDashStr { attribute.setDistanceMetric(str); }
    )
;

/**
 * This rule consumes a summary statement defined inside a document-summary block.
 *
 * @param docsum The document summary to modify.
 */
void summaryInDocument(ParsedDocumentSummary docsum) :
{
    String name;
    ParsedType type = null;
    ParsedSummaryField psf;
}

    <SUMMARY> name = identifierWithDashStr() { }
    (<TYPE>   type = dataType())?
    openLbrace() {
        psf = new ParsedSummaryField(name, type);
	if (type != null) {
	    psf.setHasExplicitType();
	}
    }
    (summaryItem(psf) | <NL>)* <RBRACE>
    {
        var old = docsum.addField(psf);
        if (old != null) {
            // deployLogger.logApplicationPackage(Level.WARNING, "Summary field '" + psf.name()
            //                                   + "' is defined twice in document-summary '"
            //                                   + docsum.name() + "'");
        }
    }
;

/**
 * The rule consumes a summary statement defined inside a field.
 *
 * @param field The field to modify.
 */
void summaryInField(ParsedField field) : { }
 
    <SUMMARY> ( SCAN([identifierStr] <COLON>) => summaryInFieldShort(field)
              | summaryInFieldLong(field) )
;

/**
 * This rule consumes a single-line summary field.
 */
void summaryInFieldShort(ParsedField field) :
{
    String name = field.name();
    ParsedSummaryField psf;
}
 
    [ name = identifierStr() ]
    {
        psf = field.summaryFieldFor(name);
    }
    <COLON> ( <DYNAMIC> { psf.setDynamic(); }
              | <MATCHED_ELEMENTS_ONLY> { psf.setMatchedElementsOnly(); }
              | (<FULL> | <STATIC>) { psf.setFull(); }
              | <TOKENS> { psf.setTokens(); }
            )
;

/**
 * This rule consumes a multi-line summary field.
 */
void summaryInFieldLong(ParsedField field) :
{
    String name = field.name();
    ParsedType type = field.getType();
    boolean explicitType = false;
    ParsedSummaryField psf;
}
 
    ( [ name = identifierStr() [ <TYPE> { type = dataType(); explicitType = true; } ] ]
      openLbrace()
      {
          psf = field.summaryFieldFor(name, type);
	  if (explicitType) {
              psf.setHasExplicitType();
          }
      }
      (summaryItem(psf) | <NL>)* <RBRACE> )
;

/**
 * This rule consumes an item of a summary field block.
 *
 * @param field The field to modify.
 */
void summaryItem(ParsedSummaryField field) : { }
 
    ( summaryTransform(field)
      | summaryBolding(field)
      | summarySourceList(field)
      | summaryDestinationList(field)
    )
;

/**
 * This rule consumes a transform statement for a summary field element.
 *
 * @param field            The field to modify.
 */
void summaryTransform(ParsedSummaryField field) : { }
 
    ( <DYNAMIC>              { field.setDynamic(); }
     | <MATCHED_ELEMENTS_ONLY> { field.setMatchedElementsOnly(); }
     | (<FULL> | <STATIC>)   { field.setFull(); }
     | <TOKENS> { field.setTokens(); }
    )
;

/**
 * This rule consumes a bolding statement for a summary field element.
 *
 * @param field The summary field to modify.
 */
void summaryBolding(ParsedSummaryField field) :
{
    boolean bold;
}
 
    <BOLDING> <COLON> bold = bool()
    { field.setBold(bold); }
;

/**
 * This rule consumes a source-list statement for a summary field element.
 *
 * @param field The summary field to modify.
 */
void summarySourceList(ParsedSummaryField field) :
{
    String str;
}
 
    ( <SOURCE> <COLON> str = identifierStr() { field.addSource(str); }
      (        <COMMA> str = identifierStr() { field.addSource(str); } )* ) +
;

/**
 * This rule consumes a destination-list statement for a summary field element.
 *
 * @param field The summary field to modify.
 */
void summaryDestinationList(ParsedSummaryField field) :
{
    String str;
}
 
    <TO> <COLON> str = identifierStr() { field.addDestination(str); }
    (    <COMMA> str = identifierStr() { field.addDestination(str); } )*
;

/**
 * This rule consumes a stemming block of a field element.
 *
 * @param field The field to modify.
 */
void fieldStemming(ParsedField field) :
{
    String setting;
}
 
    <STEMMING> <COLON> setting = identifierWithDashStr
    {
        field.setStemming(Stemming.get(setting));
    }
;

/**
 * This rule consumes a stemming statement for a schema element.
 *
 * @param schema the schema to modify
 */
void searchStemming(ParsedSchema schema) :
{
    String setting;
}
 
    <STEMMING> <COLON> setting = identifierWithDashStr
    { schema.setStemming(Stemming.get(setting)); }
;

/**
 * This rule consumes a normalizing statement of a field element.
 * At the moment, this can only be used to turn off normalizing.
 *
 * @param field The field to modify.
 */
void normalizingElm(ParsedField field) :
{
    String setting;
}
 
    <NORMALIZING> <COLON> setting = identifierWithDashStr
    {
        field.setNormalizing(setting);
    }
;

/**
 * This rule consumes a bolding statement of a field element.
 *
 * @param field The field to modify.
 */
void boldingElm(ParsedField field) :
{
    boolean bold;
}
 
    <BOLDING> <COLON> bold = bool() { field.setBolding(bold); }
;

/**
 * This rule consumes a dictionary statement of a field element.
 *
 * @param field The field to modify.
 */
void dictionaryElm(ParsedField field) : { }
 
    <DICTIONARY>
    ( (<COLON> dictionarySetting(field))
    | (openLbrace() (dictionarySetting(field) | <NL>)* <RBRACE>))
;

void dictionarySetting(ParsedField field) : { }
 
    (   <HASH>            { field.dictionary(DictionaryOption.HASH); }
      | <BTREE>           { field.dictionary(DictionaryOption.BTREE); }
      | <CASED>           { field.dictionary(DictionaryOption.CASED); }
      | <UNCASED>         { field.dictionary(DictionaryOption.UNCASED); } )
    {}
;

void queryCommandInField(ParsedField field) :
{
    String command;
}
 
    <QUERY_COMMAND> <COLON> ( command = identifierWithDashStr() | command = quotedString() )
    {
        field.addQueryCommand(command);
    }
;

void aliasElm(ParsedField field) :
{
    String aliasedName = field.name();
    String alias;
}

    <ALIAS> [aliasedName = identifierStr] <COLON> alias = identifierWithDashStr
    {
       field.addAlias(aliasedName, alias);
    }
;

void matchSettingsElm(ParsedMatchSettings matchInfo) : { }

    <MATCH> ( (<COLON> matchType(matchInfo))
               | (openLbrace() (matchItem(matchInfo) | <NL>)* <RBRACE>) )
;

void matchType(ParsedMatchSettings matchInfo) : { }

    (   <MTOKEN>    { matchInfo.setType(MatchType.TEXT); } // Deprecated synonym to TEXT
      | <TEXT>      { matchInfo.setType(MatchType.TEXT); }
      | <WORD>      { matchInfo.setType(MatchType.WORD); }
      | <EXACT>     { matchInfo.setType(MatchType.EXACT); }
      | <GRAM>      { matchInfo.setType(MatchType.GRAM); }
      | <CASED>     { matchInfo.setCase(Case.CASED); }
      | <UNCASED>   { matchInfo.setCase(Case.UNCASED); }
      | <PREFIX>    { matchInfo.setAlgorithm(MatchAlgorithm.PREFIX); }
      | <SUBSTRING> { matchInfo.setAlgorithm(MatchAlgorithm.SUBSTRING); }
      | <SUFFIX>    { matchInfo.setAlgorithm(MatchAlgorithm.SUFFIX); } )
;

/**
 * This rule consumes a single match item for a match block.
 *
 * @param matchInfo The settings to modify.
 */
void matchItem(ParsedMatchSettings matchInfo) : { }
 
    ( matchType(matchInfo) | exactTerminator(matchInfo) | gramSize(matchInfo) | matchSize(matchInfo) |
     maxTermOccurrences(matchInfo) | maxTokenLength(matchInfo) )
;

void exactTerminator(ParsedMatchSettings matchInfo) :
{
    String terminator;
}
 
    <EXACT_TERMINATOR> <COLON> terminator = quotedString()
    {
        matchInfo.setExactTerminator(terminator);
    }
;

void gramSize(ParsedMatchSettings matchInfo) :
{
    int gramSize;
}
 
    <GRAM_SIZE> <COLON> gramSize = integerElm()
    {
        matchInfo.setGramSize(gramSize);
    }
;

void matchSize(ParsedMatchSettings matchInfo) :
{
    int matchSize;
}
 
    <MAX_LENGTH> <COLON> matchSize = integerElm() {
        matchInfo.setMaxLength(matchSize);
    }
;

void maxTermOccurrences(ParsedMatchSettings matchInfo) :
{
    int maxTermOccurrences;
}
 
    <MAX_OCCURRENCES> <COLON> maxTermOccurrences = integerElm() {
        matchInfo.setMaxTermOccurrences(maxTermOccurrences);
    }
;

void maxTokenLength(ParsedMatchSettings matchInfo) :
{
    int maxTokenLength;
}
 
    <MAX_TOKEN_LENGTH> <COLON> maxTokenLength = integerElm() {
        matchInfo.setMaxTokenLength(maxTokenLength);
    }
;

/**
 * Consumes a rank statement of a field element.
 *
 * @param field The field to modify.
 */
void rankElm(ParsedField field) : { }

    <RANK> ( (<COLON> rankSettingElm(field))
             | (openLbrace() (rankSettingElm(field) | <NL>)* <RBRACE>) )
;

/**
 * Consumes a single rank setting of a rank statement.
 *
 * @param field The field to modify.
 */
void rankSettingElm(ParsedField field) : { }

    ( <LITERAL>   { field.setLiteral(true); }
      | <NORMAL>  { field.setNormal(true); }
      | <FILTER>  { field.setFilter(true); } )
;


/**
 * Consumes an id statement of a field body block.
 *
 * @param field    The field to modify.
 */
void idElm(ParsedField field) :
{
    int fieldId;
}

    <ID> <COLON> fieldId = integerElm
    {
        field.setId(fieldId);
    }
;

/**
 * Consumes a document-summary block from within a schema block.
 *
 * @param schema the schema object to add content to
 */
void documentSummary(ParsedSchema schema) :
{
    String name;
    ParsedDocumentSummary summary;
}
 
    ( <DOCUMENT_SUMMARY>
      name = identifierWithDashStr() { summary = new ParsedDocumentSummary(name); }
      [inheritsDocumentSummary(summary)]
      openLbrace()
         (
           <FROM_DISK> { summary.setFromDisk(true); } |
           <OMIT_SUMMARY_FEATURES> { summary.setOmitSummaryFeatures(true); } |
           documentSummaryItem(summary) |
           <NL>
         )*
      <RBRACE>
    )
    { schema.addDocumentSummary(summary); }
;

/**
 * This rule consumes an inherits statement of a document summary.
 *
 * @param documentSummary the document summary to modify
 */
void inheritsDocumentSummary(ParsedDocumentSummary documentSummary) :
{
    String name;
}
 
    <INHERITS> name = identifierWithDashStr() { documentSummary.inherit(name); }
    ( <COMMA>  name = identifierWithDashStr() { documentSummary.inherit(name); } )*
;

/**
 * Consumes a single document-summary item.
 *
 * @param summary The document summary to modify.
 */
void documentSummaryItem(ParsedDocumentSummary summary) : { }
 
    summaryInDocument(summary)
;

/**
 * Consumes an index block in a schema element.
 *
 * @param schema the schema object to add content to
 */
void indexOutsideDoc(ParsedSchema schema) :
{
    ParsedIndex op;
    String indexName;
}
 
    <INDEX> indexName = identifierStr()
    {
        op = new ParsedIndex(indexName);
    }
    ( (<COLON> indexBody(op) (<COMMA> indexBody(op))*) |
      (openLbrace() (indexBody(op) | <NL>)* <RBRACE>) )
    {
        schema.addIndex(op);
    }
;

/**
 * Consumes an index block for a field element.
 *
 * @param field  the field to modify
 */
void indexInsideField(ParsedField field) :
{
    ParsedIndex op;
    String indexName = field.name();
}
 
    <INDEX> [indexName = identifierStr()]
    {
        // TODO: Remove support for index with different name than field name in Vespa 9
        //if ( ! indexName.equals(field.name()))
        //    deployLogger.logApplicationPackage(Level.WARNING, "Creating an index for field '" + field.name() +
        //    "' with a different name '" + indexName + "' than the field name" +
        //    " is deprecated, and support will be removed in Vespa 9. Define a field with the wanted name outside the document instead.");
        op = new ParsedIndex(indexName);
    }
    ( (<COLON> indexBody(op) (<COMMA> indexBody(op))*) |
      (openLbrace() (indexBody(op) | <NL>)* <RBRACE>) )
    {
        field.addIndex(op);
    }
;


/**
 * Consumes a single index statement for an index block.
 *
 * @param index The index to modify.
 */
void indexBody(ParsedIndex index) :
{
    String str;
    int arity;
    long num;
    double threshold;
}
 
    ( <PREFIX>                                                       { index.setPrefix(true); }
      | <ALIAS> <COLON> str = identifierWithDashStr()                   { index.addAlias(str); }
      | <STEMMING> <COLON> str = identifierWithDashStr()                { index.setStemming(Stemming.get(str)); }
      | <ARITY> <COLON> arity = integerElm()                            { index.setArity(arity); }
      | <LOWER_BOUND> <COLON> num = longValue()                       { index.setLowerBound(num); }
      | <UPPER_BOUND> <COLON> num = longValue()                       { index.setUpperBound(num); }
      | <DENSE_POSTING_LIST_THRESHOLD> <COLON> threshold = floatValue() { index.setDensePostingListThreshold(threshold); }
      | <ENABLE_BM25>                                                { index.setEnableBm25(true); }
      | hnswIndex(index)                                             { }
    )
;

void hnswIndex(ParsedIndex index) :
{
    HnswIndexParams.Builder params = new HnswIndexParams.Builder();
}
 
    ( SCAN(<HNSW> openLbrace()) =>
      (<HNSW> ( (openLbrace() (hnswIndexBody(params) | <NL>)* <RBRACE>) )) |
      <HNSW> )
    {
        index.setHnswIndexParams(params.build());
    }
;


void hnswIndexBody(HnswIndexParams.Builder params) :
{
    int num;
    boolean bool;
}
 
    ( <MAX_LINKS_PER_NODE> <COLON> num = integerElm() { params.setMaxLinksPerNode(num); }
      | <NEIGHBORS_TO_EXPLORE_AT_INSERT> <COLON> num = integerElm() { params.setNeighborsToExploreAtInsert(num); }
      | <MULTI_THREADED_INDEXING> <COLON> bool = bool() { params.setMultiThreadedIndexing(bool); } )
;

void onnxModelInSchema(ParsedSchema schema) :
{
    OnnxModel onnxModel;
}
 
    onnxModel = onnxModel() { schema.add(onnxModel); }
;

void onnxModelInProfile(ParsedRankProfile profile) :
{
    OnnxModel onnxModel;
}
 
    onnxModel = onnxModel() { profile.add(onnxModel); }
;

/** Consumes an onnx-model block. */
OnnxModel onnxModel() :
{
    String name;
    OnnxModel onnxModel;
}
 
    ( <ONNX_MODEL> name = identifierStr() { onnxModel = new OnnxModel(name); }
      openLbrace() (onnxModelItem(onnxModel) | <NL>)+ <RBRACE> )
    { return onnxModel; }
;

/**
 * Consumes an onnx-model block.
 *
 * @param onnxModel the onnxModel to modify
 */
void onnxModelItem(OnnxModel onnxModel) :
{
    String path = null;
    int num;
}
 
    (
        (path = fileItem()) { onnxModel.setFileName(path); } |
        (path = uriItem()) { onnxModel.setUri(path); } |
        <GPU_DEVICE> <COLON> num = integerElm() { onnxModel.setGpuDevice(num, false); } |
        <INTRAOP_THREADS> <COLON> num = integerElm() { onnxModel.setStatelessIntraOpThreads(num); } |
        <INTEROP_THREADS> <COLON> num = integerElm() { onnxModel.setStatelessInterOpThreads(num); } |
        <EXECUTION_MODE> <COLON> ( <PARALLEL> { onnxModel.setStatelessExecutionMode("parallel"); }
                                  | <SEQUENTIAL> { onnxModel.setStatelessExecutionMode("sequential"); } ) |
        (<ONNX_INPUT_SL>) {
            String name = lastConsumedToken.toString().substring(5, lastConsumedToken.toString().lastIndexOf(":")).trim();
            if (name.startsWith("\"")) { name = name.substring(1, name.length() - 1); }
            String source = lastConsumedToken.toString().substring(lastConsumedToken.toString().lastIndexOf(":") + 1).trim();
            onnxModel.addInputNameMapping(name, source);
        } |
        (<ONNX_OUTPUT_SL>) {
            String name = lastConsumedToken.toString().substring(6, lastConsumedToken.toString().lastIndexOf(":")).trim();
            if (name.startsWith("\"")) { name = name.substring(1, name.length() - 1); }
            String as = lastConsumedToken.toString().substring(lastConsumedToken.toString().lastIndexOf(":") + 1).trim();
            onnxModel.addOutputNameMapping(name, as);
        }
    )
;

/**
 * Consumes a constant block of a schema element.
 *
 * @param schema the schema object to add content to
 */
void rankingConstant(ParsedSchema schema) :
{
    String name;
    String path = null;
    DistributableResource.PathType pathType = DistributableResource.PathType.FILE;
    TensorType type = null;
}
 
    ( <CONSTANT> name = identifierStr() openLbrace()
      (path = fileItem() { pathType = DistributableResource.PathType.FILE; }
       | path = uriItem() { pathType = DistributableResource.PathType.URI; } // Undocumented. Remove?
       | type = tensorTypeWithPrefix(rankingConstantErrorMessage(name)) (<NL>)*
      )+
      <RBRACE>
    )
    {
        if (type == null) throw new IllegalArgumentException("constant '" + name + "' must have a type");
        if (path == null) throw new IllegalArgumentException("constant '" + name + "' must have a file");
        schema.add(new RankProfile.Constant(FeatureNames.asConstantFeature(name), type, path, pathType));
    }
;

String fileItem() :
{
   String path;
}
 
  (<FILE> <COLON> ( <FILE_PATH> | <STRING> | <IDENTIFIER>) { path = com.yahoo.path.Path.fromString(lastConsumedToken.toString()).getRelative(); } { } (<NL>)*) { return path; }
;

String uriItem() :
{
   String path;
}
 
  (<URI> <COLON> ( <URI_PATH> ) { path = lastConsumedToken.toString(); } (<NL>)*) { return path; }
;

String rankingConstantErrorMessage(String name) : {}
 
    { return "For ranking constant ' " + name + "'"; }
;


/**
 * Consumes a rank-profile block of a schema element.
 *
 * @param schema the schema object to add content to
 */
void rankProfile(ParsedSchema schema) :
{
    String name;
    ParsedRankProfile profile;
}

    ( <MODEL> | <RANK_PROFILE> ) name = identifierWithDashStr
    { profile = new ParsedRankProfile(name); }
    [inheritsRankProfile(profile)]
    openLbrace() (rankProfileItem(schema, profile) | <NL>)* <RBRACE>
    {
        schema.addRankProfile(profile);
    }
;

/**
 * This rule consumes a single statement for a rank-profile block.
 *
 * @param profile The rank profile to modify.
 */
void rankProfileItem(ParsedSchema schema, ParsedRankProfile profile) : { }

    (
        firstPhase(profile)
       | fieldRankType(profile)
       | fieldWeight(profile)
       | fieldRankFilter(profile)
       | firstPhase(profile)
       | matchPhase(profile)
       | diversityElm(profile)
       | functionElm(profile)
       | mutateElm(profile)
       | ignoreRankFeatures(profile)
       | numThreadsPerSearch(profile)
       | minHitsPerThread(profile)
       | numSearchPartitions(profile)
       | termwiseLimit(profile)
       | postFilterThreshold(profile)
       | approximateThreshold(profile)
       | targetHitsMaxAdjustmentFactor(profile)
       | rankFeaturesElm(profile)
       | rankProperties(profile)
       | secondPhase(profile)
       | globalPhase(profile)
       | inputsElm(profile)
       | constantsElm(schema, profile)
       | matchFeaturesElm(profile)
       | summaryFeatures(profile)
       | onnxModelInProfile(profile)
       | strictElm(profile)
       | significanceElm(profile)
    )
;

/**
 * Consumes an inherits statement of a rank-profile.
 *
 * @param profile the profile to modify
 */
void inheritsRankProfile(ParsedRankProfile profile) :
{
    String name;
}

    <INHERITS> name = identifierWithDashStr { profile.inherit(name); }
    ( <COMMA>  name = identifierWithDashStr { profile.inherit(name); } )*
;

/**
 * This rule consumes an mutate statement of a rank-profile.
 *
 * @param profile The profile to modify.
 */
void mutateElm(ParsedRankProfile profile) : { }
 
    <MUTATE> openLbrace() (mutate_operation(profile) <NL>)+ <RBRACE>
;

void mutate_operation(ParsedRankProfile profile) :
{
    String attribute, operation;
    RankProfile.MutateOperation.Phase phase;
}
 
   ( <ON_MATCH> { phase = RankProfile.MutateOperation.Phase.on_match; }
   | <ON_FIRST_PHASE> { phase = RankProfile.MutateOperation.Phase.on_first_phase; }
   | <ON_SECOND_PHASE> { phase = RankProfile.MutateOperation.Phase.on_second_phase; }
   | <ON_SUMMARY> { phase = RankProfile.MutateOperation.Phase.on_summary; }
   )
   openLbrace() attribute = identifierStr() operation = mutate_expr() (<NL>)* <RBRACE>
   { profile.addMutateOperation(phase, attribute, operation); }
;

String mutate_expr() :
{
     String op;
     Number constant = null;
}
 
    (("+=" | "-=" | "=") { op = lastConsumedToken.toString(); } constant = number())
    { return constant != null ? (op + constant) : op; }
;

/**
 * This rule consumes a function statement of a rank-profile.
 *
 * @param profile The profile to modify.
 */
void functionElm(ParsedRankProfile profile) :
{
    String name, expression, parameter;
    boolean inline = false;
    ParsedRankFunction func;
}
 
    (  ( <FUNCTION> | <MACRO> ) inline = inlineElm() name = identifierStr() [ "$" { name = name + lastConsumedToken.toString(); } ]
      "("
                                             { func = new ParsedRankFunction(name); }
          [ parameter = identifierStr()         { func.addParameter(parameter); }
          ( <COMMA> parameter = identifierStr() { func.addParameter(parameter); } )* ]
      ")"
      openLbrace() expression = expression() (<NL>)* <RBRACE> )
    {
        func.setExpression(expression);
        func.setInline(inline);
        var old = profile.addOrReplaceFunction(func);
        if (old != null) {
            throw new IllegalArgumentException("Function '" + func.name()
                                               + "' is defined twice in rank profile '"
                                               + profile.name() + "'");
        }
    }
;

boolean inlineElm() : { }
 
    ( <INLINE> { return true; } ) ?
    { return false; }
;


/**
 * This rule consumes a match-phase block of a rank profile.
 *
 * @param profile The rank profile to modify.
 */
void matchPhase(ParsedRankProfile profile) :
{
    MatchPhaseSettings settings = new MatchPhaseSettings();
}
 
    <MATCH_PHASE> openLbrace() (matchPhaseItem(profile, settings) | <NL>)* <RBRACE>
    {
        settings.checkValid();
        profile.setMatchPhase(settings);
    }
;

void matchPhaseItem(ParsedRankProfile profile, MatchPhaseSettings settings) :
{
    String str;
    int num;
    double multiplier;
    double coverage;
}
 
    ( <ATTRIBUTE> <COLON> str = identifierStr() { settings.setAttribute(str); }
      | diversityDeprecated(profile)
      | <ORDER> <COLON> ( <ASCENDING> { settings.setAscending(true); } 
                          | <DESCENDING> { settings.setAscending(false); } )
      | <MAX_HITS> <COLON> num = integerElm() { settings.setMaxHits(num); }
      | <MAX_FILTER_COVERAGE> <COLON> coverage = floatValue() { settings.setMaxFilterCoverage(coverage); }
      | <EVALUATION_POINT> <COLON> multiplier = floatValue() { settings.setEvaluationPoint(multiplier); }
      | <PRE_POST_FILTER_TIPPING_POINT> <COLON> multiplier = floatValue() { settings.setPrePostFilterTippingPoint(multiplier); }
    )
;


/**
 * This rule consumes a diversity block of a rank profile.
 *
 * @param profile The rank profile to modify.
 */
void diversityElm(ParsedRankProfile profile) :
{
    DiversitySettings settings = new DiversitySettings();
}
 
    <DIVERSITY> openLbrace() (diversityItem(settings) | <NL>)* <RBRACE>
    {
 	    profile.setDiversity(settings);
    }
;

void diversityDeprecated(ParsedRankProfile profile) :
{
    DiversitySettings settings = new DiversitySettings();
}
 
    <DIVERSITY> openLbrace() (diversityItem(settings) | <NL>)* <RBRACE>
    {
 	    profile.setDiversity(settings);
        // deployLogger.logApplicationPackage(Level.WARNING, "'diversity is deprecated inside 'match-phase'. Specify it at 'rank-profile' level.");
    }
;

void diversityItem(DiversitySettings settings) :
{
    String str;
    int num;
    double multiplier;
}
 
    (   <ATTRIBUTE> <COLON> str = identifierStr() { settings.setAttribute(str); }
      | <MIN_GROUPS> <COLON> num = integerElm() { settings.setMinGroups(num); }
      | <CUTOFF_FACTOR> <COLON> multiplier = floatValue() { settings.setCutoffFactor(multiplier); }
      | <CUTOFF_STRATEGY> <COLON>
        (   <STRICT> { settings.setCutoffStrategy(Diversity.CutoffStrategy.strict); }
          | <LOOSE>  { settings.setCutoffStrategy(Diversity.CutoffStrategy.loose); }
        )
    )
;



/**
 * Consumes the first-phase block of a rank profile.
 *
 * @param profile The rank profile to modify.
 */
void firstPhase(ParsedRankProfile profile) :
{
    String exp;
}

    <FIRST_PHASE> openLbrace() (firstPhaseItem(profile) | <NL>)* <RBRACE>
;

void firstPhaseItem(ParsedRankProfile profile) :
{
    String expression;
    int keepRankCount;
    double dropLimit;
}

    ( expression = expression()                               { profile.setFirstPhaseRanking(expression); }
    | (<KEEP_RANK_COUNT> <COLON> keepRankCount = integerElm())     { profile.setKeepRankCount(keepRankCount); }
    | (<RANK_SCORE_DROP_LIMIT> <COLON> dropLimit = floatValue()) { profile.setRankScoreDropLimit(dropLimit); }
    )
;

/**
 * Consumes the second-phase block of a rank profile.
 *
 * @param profile The rank profile to modify.
 */
void secondPhase(ParsedRankProfile profile) : { }
 
    <SECOND_PHASE> openLbrace() (secondPhaseItem(profile) | <NL>)* <RBRACE>
;

/**
 * Consumes a statement for a second-phase block.
 *
 * @param profile The rank profile to modify.
 */
void secondPhaseItem(ParsedRankProfile profile) :
{
    String expression;
    int rerankCount;
    double dropLimit;
}
 
    ( expression = expression()                       { profile.setSecondPhaseRanking(expression); }
    | (<RERANK_COUNT> <COLON> rerankCount = integerElm()) { profile.setRerankCount(rerankCount); }
    | (<RANK_SCORE_DROP_LIMIT> <COLON> dropLimit = floatValue()) { profile.setSecondPhaseRankScoreDropLimit(dropLimit); }
    )
;

/**
 * Consumes the global-phase block of a rank profile.
 *
 * @param profile The rank profile to modify.
 */
void globalPhase(ParsedRankProfile profile) : { }
 
    <GLOBAL_PHASE> openLbrace() (globalPhaseItem(profile) | <NL>)* <RBRACE>
;

/**
 * Consumes a statement for a global-phase block.
 *
 * @param profile The rank profile to modify.
 */
void globalPhaseItem(ParsedRankProfile profile) :
{
    String expression;
    int rerankCount;
}
 
    ( expression = expression()                       { profile.setGlobalPhaseExpression(expression); }
    | (<RERANK_COUNT> <COLON> rerankCount = integerElm()) { profile.setGlobalPhaseRerankCount(rerankCount); }
    )
;



/** Consumes an inputs block of a rank profile. */
void inputsElm(ParsedRankProfile profile) :
{
    Reference reference;
    TensorType type;
    List<Reference> seenInputs = new ArrayList<>();
}
 
    <INPUTS> <LBRACE> (<NL>)*
    (
        reference = inputElm(profile) { seenInputs.add(reference); }
        (<NL> { seenInputs.add(null); })*
    )*
    <RBRACE>
    {
        Reference last = null;
        for (Reference current : seenInputs) {
            if (last != null && current != null) {
	            //deployLogger.logApplicationPackage(Level.WARNING, "Expected newline between inputs " + last + " and " + current);
	        }
	        last = current;
        }
    }
;

Reference inputElm(ParsedRankProfile profile) :
{
    Reference reference;
    InputType type = new InputType(TensorType.empty, false);
    Tensor defaultValue = null;
}
 
    reference = inputName() ( type = valueType(reference))? ( <COLON> (<NL>)* defaultValue = tensorValue(type.tensorType()) )?
    {
        profile.addInput(reference, new RankProfile.Input(reference, type, Optional.ofNullable(defaultValue)));
        return reference;
    }
;

/** Returns the reference "query(name)" for both "query(name)" and "name". */
Reference inputName() :
{
    String name;
}
 
    (
        ( <QUERY> "(" name = identifierStr() ")" )
        |
        name = identifierStr()
    )
    { return FeatureNames.asQueryFeature(name); }
;

InputType valueType(Reference reference) :
{
    TensorType type;
    InputType result;
}
 
    (
      ( type = tensorTypeElm("Type of " + reference) { result = new InputType(type, false); } )
      |
      ( <DOUBLE_KEYWORD> { result = new InputType(TensorType.empty, false); } )
      |
      ( <LONG_KEYWORD> {
        result = new InputType(TensorType.empty, false);
        //deployLogger.logApplicationPackage(Level.WARNING, "Input " + reference + ": 'long' is not possible, treated as 'double'");
      } )
      |
      ( <FLOAT_KEYWORD> {
        result = new InputType(TensorType.empty, false);
        //deployLogger.logApplicationPackage(Level.WARNING, "Input " + reference + ": 'float' is not possible, treated as 'double'");
      } )
      |
      ( <STRING_KEYWORD> { result = new InputType(TensorType.empty, true); } )
    )
    { return result; }
;

/**
 * Consumes a summary-features block of a rank profile.
 *
 * @param profile the rank profile to modify
 */
void summaryFeatures(ParsedRankProfile profile) :
{
    String features;
    String inherited = null;
}
 
    ( <SUMMARYFEATURES_SL> { features = lastConsumedToken.toString().substring(lastConsumedToken.toString().indexOf(":") + 1).trim(); } |
      <SUMMARYFEATURES_ML> { features = lastConsumedToken.toString().substring(lastConsumedToken.toString().indexOf("{") + 1,
                                                              lastConsumedToken.toString().lastIndexOf("}")).trim(); } |
      <SUMMARYFEATURES_ML_INHERITS> {
          int inheritsIndex = lastConsumedToken.toString().indexOf("inherits ");
          String rest = lastConsumedToken.toString().substring(inheritsIndex + "inherits ".length());
          profile.setInheritedSummaryFeatures(rest.substring(0, rest.indexOf(" ")).trim());
          features = lastConsumedToken.toString().substring(lastConsumedToken.toString().indexOf("{") + 1, lastConsumedToken.toString().lastIndexOf("}")).trim();
      }
    )
    {
        profile.addSummaryFeatures(getFeatureList(features));
    }
;

void strictElm(ParsedRankProfile profile) :
{}
 
    <STRICT> <COLON> (
        ( <TRUE> { profile.setStrict(true); } ) |
        ( <FALSE> { profile.setStrict(false); } )
    )
;

void significanceElm(ParsedRankProfile profile) :
{}
 
    <SIGNIFICANCE> openLbrace() (significanceItem(profile) | <NL>)* <RBRACE>
    {}
;

void significanceItem(ParsedRankProfile profile) :
{}
 
    <USE_MODEL> <COLON> (
        ( <TRUE>  { profile.setUseSignificanceModel(true);  } ) |
        ( <FALSE> { profile.setUseSignificanceModel(false); } )
    )
;

/**
 * Consumes a match-features block of a rank profile.
 *
 * @param profile the rank profile to modify
 */
void matchFeaturesElm(ParsedRankProfile profile) :
{
    String features;
}

    ( <MATCHFEATURES_SL> { features = lastConsumedToken.toString().substring(lastConsumedToken.toString().indexOf(":") + 1).trim(); } |
      <MATCHFEATURES_ML> { features = lastConsumedToken.toString().substring(lastConsumedToken.toString().indexOf("{") + 1,
                                                                             lastConsumedToken.toString().lastIndexOf("}")).trim(); } |
      <MATCHFEATURES_ML_INHERITS> {
          int inheritsIndex = lastConsumedToken.toString().indexOf("inherits ");
          String rest = lastConsumedToken.toString().substring(inheritsIndex + "inherits ".length());
          profile.setInheritedMatchFeatures(rest.substring(0, rest.indexOf(" ")).trim());
          features = lastConsumedToken.toString().substring(lastConsumedToken.toString().indexOf("{") + 1, lastConsumedToken.toString().lastIndexOf("}")).trim();
      }
    )
    {
        profile.addMatchFeatures(getFeatureList(features));
    }
;

/** Consumes a rank-features block of a rank profile */
void rankFeaturesElm(ParsedRankProfile profile) :
{
    String features;
}

    ( <RANKFEATURES_SL> { features = lastConsumedToken.toString().substring(lastConsumedToken.toString().indexOf(":") + 1).trim(); } 
    | <RANKFEATURES_ML> { features = lastConsumedToken.toString().substring(lastConsumedToken.toString().indexOf("{") + 1,
                                                                            lastConsumedToken.toString().lastIndexOf("}")).trim(); } )
    {
        profile.addRankFeatures(getFeatureList(features));
    }
;


/**
 * This rule consumes a ignore-default-rank-features statement for a rank profile.
 *
 * @param profile The rank profile to modify.
 */
void ignoreRankFeatures(ParsedRankProfile profile) : { }
 
    <IGNORE_DEFAULT_RANK_FEATURES> { profile.setIgnoreDefaultRankFeatures(true); }
;

/**
 * This rule consumes a num-threads-per-search statement for a rank profile.
 *
 * @param profile The rank profile to modify.
 */
void numThreadsPerSearch(ParsedRankProfile profile) :
{
    int num;
}
 
    (<NUM_THREADS_PER_SEARCH> <COLON> num = integerElm()) { profile.setNumThreadsPerSearch(num); }
;

/**
 * This rule consumes a min-hits-per-thread statement for a rank profile.
 *
 * @param profile The rank profile to modify.
 */
void minHitsPerThread(ParsedRankProfile profile) :
{
    int num;
}
 
    (<MIN_HITS_PER_THREAD> <COLON> num = integerElm()) { profile.setMinHitsPerThread(num); }
;

/**
 * This rule consumes a num-search-partitions statement for a rank profile.
 *
 * @param profile the rank profile to modify
 */
void numSearchPartitions(ParsedRankProfile profile) :
{
    int num;
}
 
    (<NUM_SEARCH_PARTITIONS> <COLON> num = integerElm()) { profile.setNumSearchPartitions(num); }
;

/**
 * This rule consumes a termwise-limit statement for a rank profile.
 *
 * @param profile the rank profile to modify
 */
void termwiseLimit(ParsedRankProfile profile) :
{
    double num;
}
 
    (<TERMWISE_LIMIT> <COLON> num = floatValue()) { profile.setTermwiseLimit(num); }
;

/**
 * This rule consumes a post-filter-threshold statement for a rank profile.
 *
 * @param profile the rank profile to modify
 */
void postFilterThreshold(ParsedRankProfile profile) :
{
    double threshold;
}
 
    (<POST_FILTER_THRESHOLD> <COLON> threshold = floatValue()) { profile.setPostFilterThreshold(threshold); }
;

/**
 * This rule consumes an approximate-threshold statement for a rank profile.
 *
 * @param profile the rank profile to modify
 */
void approximateThreshold(ParsedRankProfile profile) :
{
    double threshold;
}
 
    (<APPROXIMATE_THRESHOLD> <COLON> threshold = floatValue()) { profile.setApproximateThreshold(threshold); }
;

/**
 * This rule consumes a target-hits-max-adjustment-factor statement for a rank profile.
 *
 * @param profile the rank profile to modify
 */
void targetHitsMaxAdjustmentFactor(ParsedRankProfile profile) :
{
    double factor;
}
 
    (<TARGET_HITS_MAX_ADJUSTMENT_FACTOR> <COLON> factor = floatValue()) { profile.setTargetHitsMaxAdjustmentFactor(factor); }
;

/**
 * Consumes a rank-properties block of a rank profile. There
 * is a little trick within this rule to allow the final rank property
 * to skip the terminating newline token.
 *
 * @param profile the rank profile to modify
 */
void rankProperties(ParsedRankProfile profile) : { }
 
    <RANK_PROPERTIES> openLbrace() (SCAN(rankPropertyItem() <COLON> rankPropertyItem() <NL>) =>
                               (rankProperty(profile) (<NL>)+))* [rankProperty(profile)] <RBRACE>
;

/**
 * Consumes a single rank property pair for a rank profile.
 *
 * @param profile the rank profile to modify
 */
void rankProperty(ParsedRankProfile profile) :
{
    String key, val;
}
 
    key = rankPropertyItem() <COLON> val = rankPropertyItem()
    { profile.addRankProperty(key, val); }
;

/**
 * Consumes a single rank property for a rank-properties block.
 *
 * @return the token image of the consumed item
 */
String rankPropertyItem() :
{
    String image = null;
    String ret = "";
    Token dToken = null;
}
 
    ( ( image = identifierWithDashStr() { ret += image; }
        | dToken = <DOUBLE> { ret += dToken.toString(); }
        | image = quotedString()                  { ret += image; }
        | ( "(" | ")" | <DOT> | <COMMA> )         { ret += lastConsumedToken.toString(); } )+ )
    { return ret; }
;

/**
 * Consumes a field-weight statement of a rank profile.
 *
 * @param profile the rank profile to modify
 */
void fieldWeight(ParsedRankProfile profile) :
{
    Integer num;
    String name;
}
 
    <WEIGHT> name = identifierStr() <COLON> num = integerElm()
    { profile.addFieldRankWeight(name, num); }
;

/**
 * Consumes a rank-type statement of a rank profile.
 *
 * @param profile the rank profile to modify
 */
void fieldRankType(ParsedRankProfile profile) :
{
    String name;
    String type;
}
 
    <RANK_TYPE> name = identifierStr() <COLON> type = identifierStr()
    { profile.addFieldRankType(name, type); }
;

/**
 * Consumes a rank filter statement of a rank profile.
 *
 * @param profile the rank profile to modify
 */
void fieldRankFilter(ParsedRankProfile profile) :
{
    String name;
}
 
    <RANK> name = identifierStr() <COLON> <FILTER>
    { profile.addFieldRankFilter(name, true); }
;

/**
 * Consumes a set of constants available in ranking expressions in the enclosing profile.
 */
void constantsElm(ParsedSchema schema, ParsedRankProfile profile) :
{
    String name;
}
 
    <CONSTANTS> <LBRACE> (<NL>)*
    ( constantElm(schema, profile) (<NL>)* )*
    <RBRACE>
;

void constantElm(ParsedSchema schema, ParsedRankProfile profile) :
{
    Reference name = null;
    InputType type = new InputType(TensorType.empty, false);
    Tensor value = null;
    String valuePath = null;
}
 
    (
      name = constantName()
      (
        SCAN( (type = valueType(name))? <COLON> (<NL>)* (tensorValue(type.tensorType()) | fileItem)) => 
        ( ( type = valueType(name) )? <COLON> (<NL>)* ( value = tensorValue(type.tensorType()) | valuePath = fileItem())
        {
            if (value != null)
                profile.add(new RankProfile.Constant(name, value));
            else
                profile.add(new RankProfile.Constant(name, type.tensorType(), valuePath));
        }
        )
        | // Deprecated forms (TODO: Vespa > 8: Add warning):
        ( constantValue(profile, name) | constantTensor(profile, name) )
      )
    )
;

/** Returns the reference "constant(name)" for both "constant(name)" and "name". */
Reference constantName() :
{
    String name;
}
 
    (
        ( <CONSTANT> "(" name = identifierStr() ")" )
        |
        name = identifierStr()
    )
    { return FeatureNames.asConstantFeature(name); }
;

// Deprecated form
void constantValue(ParsedRankProfile profile, Reference name) :
{
    Token value;
}
 
    <COLON> ( value = <DOUBLE> | value = <INTEGER> | value = <IDENTIFIER> )
    { profile.add(new RankProfile.Constant(name, Tensor.from(value.toString()))); }
;

// Deprecated form
void constantTensor(ParsedRankProfile profile, Reference name) :
{
    String tensorString = "";
    TensorType type = null;
}
 
    <LBRACE> (<NL>)*
      (( tensorString = tensorValuePrefixedByValue() |
         type = tensorTypeWithPrefix(constantTensorErrorMessage(profile.name(), name)) ) (<NL>)* )* <RBRACE>
    { profile.add(new RankProfile.Constant(name, type != null ? Tensor.from(type, tensorString) : Tensor.from(tensorString)));
    }
;

String constantTensorErrorMessage(String rankProfileName, Reference name) : {}
 
    { return "For constant tensor '" + name + "' in rank profile '" + rankProfileName + "'"; }
;


/**
 * Parses a tensor written in a tensor literal form,
 * https://docs.vespa.ai/en/reference/tensor.html#tensor-literal-form
 */
Tensor tensorValue(TensorType type) :
{
    Tensor.Builder builder = Tensor.Builder.of(type);
    Number doubleValue = null;
}
 
    ( mappedTensorValue(builder) | indexedTensorValues(builder) |  doubleValue = number() )
    {
<<<<<<< HEAD
        if (doubleValue != null) {
            if (type.rank() > 0)
                throw new IllegalArgumentException("A tensor of type " + type + " cannot be a number");
            builder.cell(doubleValue.doubleValue());
        }
        return builder.build();
=======
        FeatureList featureList = getFeatureList(features);
        if (featureList != null) {
            profile.addMatchFeatures(featureList);
        }
>>>>>>> 19757e1d
    }
;

/** A mapped or mixed tensor value. */
void mappedTensorValue(Tensor.Builder builder) : {}
 
    "{"
    ( mappedTensorBlock(builder) )*
    ( <COMMA> (<NL>)* mappedTensorBlock(builder) )*
    "}"
;


void mappedTensorBlock(Tensor.Builder builder) :
{
    TensorAddress mappedAddress;
}
 
    mappedAddress = tensorAddress(builder.type()) <COLON> (<NL>)*
    ( mappedTensorCellValue(mappedAddress, builder) | indexedTensorBlockValues(mappedAddress, builder) )
;

void indexedTensorBlockValues(TensorAddress mappedAddress, Tensor.Builder builder) :
{
    List<Double> values = new ArrayList<Double>();
}
 
    arrayTensorValues(values)
    {
        MixedTensor.BoundBuilder boundBuilder = (MixedTensor.BoundBuilder)builder;
        double[] arrayValues = new double[values.size()];
        for (int i = 0; i < values.size(); i++ ) {
            arrayValues[i] = values.get(i);
        }
        boundBuilder.block(mappedAddress, arrayValues);
    }
;

void indexedTensorValues(Tensor.Builder builder) :
{
    List<Double> values = new ArrayList<Double>();
}
 
    arrayTensorValues(values)
    {
        IndexedTensor.BoundBuilder boundBuilder = (IndexedTensor.BoundBuilder)builder;
        double[] arrayValues = new double[values.size()];
        for (int i = 0; i < values.size(); i++ ) {
            arrayValues[i] = values.get(i);
        }
        boundBuilder.fill(arrayValues);
    }
;

/** Tensor array values. Using sub-bracketing for multiple dimensions is optional and therefore ignored here. */
void arrayTensorValues(List<Double> values) : {}
 
    "[" (                 ( indexedTensorValue(values) | arrayTensorValues(values)) )*
        ( <COMMA> (<NL>)* ( indexedTensorValue(values) | arrayTensorValues(values)) )*
    "]"
;

void indexedTensorValue(List<Double> values) :
{
    Number value;
}
 
    value = number()
    { values.add(value.doubleValue()); }
;

void mappedTensorCellValue(TensorAddress address, Tensor.Builder builder) :
{
    double value;
}
 
    value = tensorCellValue()
    { builder.cell(address, value); }
;

TensorAddress tensorAddress(TensorType type) :
{
    TensorAddress.Builder builder = new TensorAddress.PartialBuilder(type);
    String label;
}
 
    (
        label = tensorAddressLabel() { builder.add(label); }
        |
        ( "{" ( tensorAddressElement(builder) )* ( <COMMA> tensorAddressElement(builder) )* "}" )
    )
    { return builder.build(); }
;

void tensorAddressElement(TensorAddress.Builder builder) :
{
    String dimension;
    String label;
}
 
    dimension = identifierStr() <COLON> (<NL>)* label = tensorAddressLabel()
    { builder.add(dimension, label); }
;

String tensorAddressLabel() :
{
    String label;
}
 
    ( label = identifierStr() | label = quotedString() )
    { return label; }
;

double tensorCellValue() :
{
    Number value;
}
 
    value = number()
    { return value.doubleValue(); }
;

/** Undocumented syntax for supplying a tensor constant value by a string prefixed by "value" */
String tensorValuePrefixedByValue() :
{
    String tensor;
}
 
    ( <TENSOR_VALUE_SL> { tensor = lastConsumedToken.toString().substring(lastConsumedToken.toString().indexOf(":") + 1); } |
      <TENSOR_VALUE_ML> { tensor = lastConsumedToken.toString().substring(lastConsumedToken.toString().indexOf("{") + 1,
                                                         lastConsumedToken.toString().lastIndexOf("}")); } )
    {
        return tensor;
    }
;

TensorType tensorTypeWithPrefix(String errorMessage) :
{ TensorType type; }
 
    <TYPE> <COLON> type = tensorTypeElm(errorMessage)
    { return type; }
;


TensorType tensorTypeElm(String errorMessage) :
{
    String tensorTypeString;
}

    <TENSOR_TYPE> { tensorTypeString = lastConsumedToken.toString(); }
    {
        TensorType tensorType;
        try {
            tensorType = TensorType.fromSpec(tensorTypeString);
        } catch (IllegalArgumentException e) {
            throw new IllegalArgumentException(errorMessage + ": Illegal tensor type spec: " + e.getMessage());
        }
        return tensorType;
    }
;

void importField(ParsedSchema schema) :
{
    String fieldRefSpec;
    String aliasFieldName;
}
 
    <IMPORT> <FIELD> fieldRefSpec = identifierStr() <AS> aliasFieldName = identifierStr() openLbrace()
    <RBRACE>
    {
<<<<<<< HEAD
        long nDots = Utils.count(fieldRefSpec, '.');
        if (nDots != 1) {
            throw new IllegalArgumentException("Illegal field reference spec '" + fieldRefSpec + "': Does not include a single '.'");
        }
        int indexOfDot = fieldRefSpec.indexOf('.');
        String documentReferenceFieldName = fieldRefSpec.substring(0, indexOfDot);
        String foreignFieldName = fieldRefSpec.substring(indexOfDot + 1);
        schema.addImportedField(aliasFieldName, documentReferenceFieldName, foreignFieldName);
=======
        FeatureList featureList = getFeatureList(features);
        if (featureList != null) {
            profile.addMatchFeatures(featureList);
        }
>>>>>>> 19757e1d
    }
;

/**
 * This rule consumes an expression token and returns its image.
 *
 * @return The consumed token image.
 */
String expression() :
{
    String exp;
}

    ( <EXPRESSION_SL> { exp = lastConsumedToken.toString().substring(lastConsumedToken.toString().indexOf(":") + 1); } |
      <EXPRESSION_ML> { exp = lastConsumedToken.toString().substring(lastConsumedToken.toString().indexOf("{") + 1,
                                                                     lastConsumedToken.toString().lastIndexOf("}")); } )
    { return exp.trim(); }
;

String identifierWithDashStr :
{
    String identifier;
}

    ( identifier = identifierStr { return identifier; } )
    |
    ( <IDENTIFIER_WITH_DASH>
    | <APPROXIMATE_THRESHOLD>
    | <CREATE_IF_NONEXISTENT>
    | <CUTOFF_FACTOR>
    | <CUTOFF_STRATEGY>
    | <DENSE_POSTING_LIST_THRESHOLD>
    | <DISTANCE_METRIC>
    | <DOCUMENT_SUMMARY>
    | <ENABLE_BIT_VECTORS>
    | <ENABLE_BM25>
    | <ENABLE_ONLY_BIT_VECTOR>
    | <EVALUATION_POINT>
    | <EXACT_TERMINATOR>
    | <EXECUTION_MODE>
    | <FAST_ACCESS>
    | <FAST_RANK>
    | <FAST_SEARCH>
    | <FIRST_PHASE>
    | <FROM_DISK>
    | <GLOBAL_PHASE>
    | <GPU_DEVICE>
    | <GRAM_SIZE>
    | <IGNORE_DEFAULT_RANK_FEATURES>
    | <INTEROP_THREADS>
    | <INTRAOP_THREADS>
    | <KEEP_RANK_COUNT>
    | <LOWER_BOUND>
    | <MATCHED_ELEMENTS_ONLY>
    | <MATCH_PHASE>
    | <MAX_FILTER_COVERAGE>
    | <MAX_HITS>
    | <MAX_LENGTH>
    | <MAX_LINKS_PER_NODE>
    | <MIN_GROUPS>
    | <MIN_HITS_PER_THREAD>
    | <MULTI_THREADED_INDEXING>
    | <NEIGHBORS_TO_EXPLORE_AT_INSERT>
    | <NUM_SEARCH_PARTITIONS>
    | <NUM_THREADS_PER_SEARCH>
    | <OMIT_SUMMARY_FEATURES>
    | <ON_DEMAND>
    | <ON_FIRST_PHASE>
    | <ON_MATCH>
    | <ONNX_MODEL>
    | <ON_SECOND_PHASE>
    | <ON_SUMMARY>
    | <POST_FILTER_THRESHOLD>
    | <PRE_POST_FILTER_TIPPING_POINT>
    | <QUERY_COMMAND>
    | <RANK_PROFILE>
    | <RANK_PROPERTIES>
    | <RANK_SCORE_DROP_LIMIT>
    | <RANK_TYPE>
    | <RAW_AS_BASE64_IN_SUMMARY>
    | <REMOVE_IF_ZERO>
    | <RERANK_COUNT>
    | <SECOND_PHASE>
    | <STRUCT_FIELD>
    | <SUMMARY_TO>
    | <TARGET_HITS_MAX_ADJUSTMENT_FACTOR>
    | <TERMWISE_LIMIT>
    | <UPPER_BOUND>
    | <USE_MODEL>
    ) {
        return lastConsumedToken.toString();
    }
;

/**
 * Consumes an identifier. This must be kept in sync with all word tokens that should be parseable as
 * identifiers.
 *
 * @return the identifier string
 */
String identifierStr :
    ( <ALIAS>
      | <ALWAYS>
      | <ANNOTATION>
      | <ANNOTATIONREFERENCE>
      | <ARITY>
      | <ARRAY>
      | <AS>
      | <ASCENDING>
      | <ATTRIBUTE>
      | <BOLDING>
      | <BTREE>
      | <CASED>
      | <CONSTANT>
      | <CONSTANTS>
      | <CONTEXT>
      | <DESCENDING>
      | <DICTIONARY>
      | <DIRECT>
      | <DIVERSITY>
      | <DOCUMENT>
      | <DOUBLE_KEYWORD>
      | <FLOAT_KEYWORD>
      | <LONG_KEYWORD>
      | <STRING_KEYWORD>
      | <DYNAMIC>
      | <EXACT>
      | <FALSE>
      | <FIELD>
      | <FIELDS>
      | <FIELDSET>
      | <FILE>
      | <FILTER>
      | <FULL>
      | <FUNCTION>
      | <GRAM>
      | <HASH>
      | <HNSW>
      | <ID>
      | <IDENTICAL>
      | <IDENTIFIER>
      | <IMPORT>
      | <INDEX>
      | <INDEXING>
      | <INHERITS>
      | <INLINE>
      | <INPUTS>
      | <INTEGER>
      | <LITERAL>
      | <LOCALE>
      | <LONG>
      | <LOOSE>
      | <LOWERCASE>
      | <MACRO>
      | <MAP>
      | <MATCH>
      | <MODEL>
      | <MTOKEN>
      | <MUTABLE>
      | <MUTATE>
      | <NEVER>
      | <NONE>
      | <NORMAL>
      | <NORMALIZING>
      | <OFF>
      | <ON>
      | <OPERATION>
      | <ORDER>
      | <PAGED>
      | <PARALLEL>
      | <PREFIX>
      | <PRIMARY>
      | <PROPERTIES>
      | <QUATERNARY>
      | <QUERY>
      | <RANK>
      | <RAW>
      | <REFERENCE>
      | <SCHEMA>
      | <SEARCH>
      | <SECONDARY>
      | <SEQUENTIAL>
      | <SORTING>
      | <SOURCE>
      | <SSCONTEXTUAL>
      | <SSOVERRIDE>
      | <SSTITLE>
      | <SSURL>
      | <STATIC>
      | <STEMMING>
      | <STRENGTH>
      | <STRICT>
      | <SIGNIFICANCE>
      | <STRING>
      | <STRUCT>
      | <SUBSTRING>
      | <SUFFIX>
      | <SUMMARY>
      | <SYMMETRIC>
      | <TERTIARY>
      | <TEXT>
      | <TO>
      | <TOKENS>
      | <TRUE>
      | <TYPE>
      | <UCA>
      | <UNCASED>
      | <URI>
      | <VARIABLE>
      | <WEIGHT>
      | <WEIGHTEDSET>
      | <WORD>
    ) {
        return lastConsumedToken.toString();
    }
;

/**
 * Consumes a quoted string token and returns the token image minus the quotes. This does not perform
 * unescaping of the content, it simply removes the first and last character of the image. However, the token itself can
 * contain anything but a double quote.
 *
 * @return the unquoted token image
 */
String quotedString() : { }

    ( <DOUBLEQUOTEDSTRING> | <SINGLEQUOTEDSTRING> )
    { return lastConsumedToken.toString().substring(1, lastConsumedToken.toString().length() - 1); }
;

/** A boolean value. */
Boolean bool() :

    ( ( <ON>  | <TRUE> )  { return true; } |
      ( <OFF> | <FALSE> ) { return false; } )
;

/** Consumes an integer token and returns its numeric value. */
int integerElm() : { }

    <INTEGER> { return Integer.parseInt(lastConsumedToken.toString()); }
;

/** Consumes a long or integer token and returns its numeric value. */
long longValue() : { }

    ( <INTEGER> { return Long.parseLong(lastConsumedToken.toString()); } |
      <LONG>    { return Long.parseLong(lastConsumedToken.toString().substring(0, lastConsumedToken.toString().length() - 1)); }
    )
;

/** Consumes a floating-point token and returns its numeric value. */
double floatValue() : { }

    <DOUBLE> { return Double.valueOf(lastConsumedToken.toString()); }
;

Number number() :
{
    Number num;
}

    ( num = floatValue | num = longValue ) { return num; }
;

void openLbrace() : { }
    ((<NL>)* <LBRACE> (<NL>)*)
;<|MERGE_RESOLUTION|>--- conflicted
+++ resolved
@@ -162,10 +162,6 @@
      * @throws ParseException Thrown if the image could not be parsed.
      */
     private FeatureList getFeatureList(String image) throws ParseException {
-<<<<<<< HEAD
-        logger.println(image);
-=======
->>>>>>> 19757e1d
         try {
             return new FeatureList(image);
         }
@@ -2254,7 +2250,10 @@
       }
     )
     {
-        profile.addSummaryFeatures(getFeatureList(features));
+        FeatureList featureList = getFeatureList(features);
+        if (featureList != null) {
+            profile.addSummaryFeatures(featureList);
+        }
     }
 ;
 
@@ -2304,7 +2303,10 @@
       }
     )
     {
-        profile.addMatchFeatures(getFeatureList(features));
+        FeatureList featureList = getFeatureList(features);
+        if (featureList != null) {
+            profile.addMatchFeatures(featureList);
+        }
     }
 ;
 
@@ -2318,7 +2320,10 @@
     | <RANKFEATURES_ML> { features = lastConsumedToken.toString().substring(lastConsumedToken.toString().indexOf("{") + 1,
                                                                             lastConsumedToken.toString().lastIndexOf("}")).trim(); } )
     {
-        profile.addRankFeatures(getFeatureList(features));
+        FeatureList featureList = getFeatureList(features);
+        if (featureList != null) {
+            profile.addRankFeatures(featureList);
+        }
     }
 ;
 
@@ -2609,19 +2614,12 @@
  
     ( mappedTensorValue(builder) | indexedTensorValues(builder) |  doubleValue = number() )
     {
-<<<<<<< HEAD
         if (doubleValue != null) {
             if (type.rank() > 0)
                 throw new IllegalArgumentException("A tensor of type " + type + " cannot be a number");
             builder.cell(doubleValue.doubleValue());
         }
         return builder.build();
-=======
-        FeatureList featureList = getFeatureList(features);
-        if (featureList != null) {
-            profile.addMatchFeatures(featureList);
-        }
->>>>>>> 19757e1d
     }
 ;
 
@@ -2792,7 +2790,6 @@
     <IMPORT> <FIELD> fieldRefSpec = identifierStr() <AS> aliasFieldName = identifierStr() openLbrace()
     <RBRACE>
     {
-<<<<<<< HEAD
         long nDots = Utils.count(fieldRefSpec, '.');
         if (nDots != 1) {
             throw new IllegalArgumentException("Illegal field reference spec '" + fieldRefSpec + "': Does not include a single '.'");
@@ -2801,12 +2798,6 @@
         String documentReferenceFieldName = fieldRefSpec.substring(0, indexOfDot);
         String foreignFieldName = fieldRefSpec.substring(indexOfDot + 1);
         schema.addImportedField(aliasFieldName, documentReferenceFieldName, foreignFieldName);
-=======
-        FeatureList featureList = getFeatureList(features);
-        if (featureList != null) {
-            profile.addMatchFeatures(featureList);
-        }
->>>>>>> 19757e1d
     }
 ;
 
