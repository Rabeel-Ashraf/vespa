{
  "name": "vespa-language-support",
  "displayName": "Vespa Schema Language Support",
  "description": "Support for Vespa schema files.",
  "author": "Vespa",
  "publisher": "vespaai",
  "version": "2.0.7",
  "engines": {
    "vscode": "^1.72.0"
  },
  "categories": [
    "Programming Languages",
    "Snippets",
    "Other"
  ],
  "keywords": [
    "Vespa",
    "Schema"
  ],
  "repository": {
    "type": "git",
    "url": "https://github.com/vespa-engine/vespa"
  },
  "icon": "images/icon.png",
<<<<<<< HEAD
  "activationEvents": [
    "onLanguage:xml",
    "onLanguage:vespaSchema"
  ],
=======
  "activationEvents": [],
>>>>>>> 6eb4aa87
  "main": "./out/extension.js",
  "contributes": {
    "languages": [
      {
        "id": "vespaSchema",
        "aliases": [
          "Vespa Schema"
        ],
        "extensions": [
          ".sd",
          ".profile"
        ],
        "configuration": "./language-configuration.json"
      }
    ],
    "xml.javaExtensions": [
      "./server/lemminx-vespa-jar-with-dependencies.jar"
    ],
    "configuration": {
      "title": "Vespa Schema Language Support",
      "properties": {
        "vespaSchemaLS.javaHome": {
          "type": "string",
          "default": "",
          "description": "Path to Java home. This is useful if Java is not installed system-wide or you want to use a specific Java executable for running the language server.",
          "scope": "machine-overridable"
        }
      }
    },
    "commands": [
      {
        "command": "vespaSchemaLS.restart",
        "title": "Vespa: Restart Language Server"
      }
    ]
  },
  "scripts": {
    "vscode:prepublish": "npm run langserver-install && npm run copy-images && npm run compile && cp ../../../../LICENSE . && npm run check-types && node esbuild.js --production",
    "compile": "tsc -p ./",
    "watch": "tsc -watch -p ./",
    "pretest": "npm run compile && npm run lint",
    "lint": "eslint src --ext ts",
    "test": "vscode-test",
    "check-types": "tsc --noEmit",
    "copy-images": "cp ../../resources/* ./images",
    "langserver-install": "mkdir -p server && cp ../../language-server/target/schema-language-server-jar-with-dependencies.jar ./server/ && npm run lemminx-install",
    "lemminx-install": "mkdir -p server && cp ../../lemminx-vespa/target/lemminx-vespa-jar-with-dependencies.jar ./server/",
    "publish": "npm run compile && node out/publish.js"
  },
  "devDependencies": {
    "@types/hasbin": "^1.2.2",
    "@types/mocha": "^10.0.6",
    "@types/node": "20.x",
    "@types/vscode": "^1.72.0",
    "@typescript-eslint/eslint-plugin": "^7.11.0",
    "@typescript-eslint/parser": "^7.11.0",
    "@vscode/test-cli": "^0.0.9",
    "@vscode/test-electron": "^2.4.0",
    "@vscode/vsce": "^2.31.1",
    "esbuild": "^0.23.0",
    "eslint": "^8.57.0",
    "typescript": "^5.4.5"
  },
  "dependencies": {
    "hasbin": "^1.2.3",
    "vscode-languageclient": "^9.0.1"
  }
}<|MERGE_RESOLUTION|>--- conflicted
+++ resolved
@@ -18,18 +18,14 @@
     "Schema"
   ],
   "repository": {
-    "type": "git",
+    "type": "git",  
     "url": "https://github.com/vespa-engine/vespa"
   },
   "icon": "images/icon.png",
-<<<<<<< HEAD
   "activationEvents": [
     "onLanguage:xml",
     "onLanguage:vespaSchema"
   ],
-=======
-  "activationEvents": [],
->>>>>>> 6eb4aa87
   "main": "./out/extension.js",
   "contributes": {
     "languages": [
