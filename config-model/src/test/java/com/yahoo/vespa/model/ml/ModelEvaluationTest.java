--- conflicted
+++ resolved
@@ -119,17 +119,12 @@
             sb.append(p.name()).append(": ").append(p.value()).append("\n");
         assertEquals(profile, sb.toString());
 
-<<<<<<< HEAD
         Map<String, File> fileMap = new HashMap<>();
         for (OnnxModelsConfig.Model onnxModel : onnxModelsConfig.model()) {
             fileMap.put(onnxModel.fileref().value(), appDir.append(onnxModel.fileref().value()).toFile());
         }
         FileAcquirer fileAcquirer = MockFileAcquirer.returnFiles(fileMap);
         ModelsEvaluator evaluator = new ModelsEvaluator(config, constantsConfig, onnxModelsConfig, fileAcquirer);
-=======
-        ModelsEvaluator evaluator = new ModelsEvaluator(new ToleratingMissingConstantFilesRankProfilesConfigImporter(MockFileAcquirer.returnFile(null))
-                                                                .importFrom(config, constantsConfig, expressionsConfig, onnxModelsConfig));
->>>>>>> 6b6e5986
 
         assertEquals(5, evaluator.models().size());
 
