# Copyright 2017 Yahoo Holdings. Licensed under the terms of the Apache 2.0 license. See LICENSE in the project root.
ContainerCluster = element container | jdisc {
    attribute version { "1.0" } &
    attribute id { xsd:NCName }? &
    attribute jetty { xsd:boolean }? &
    Include* &
    ContainerServices &    
    DocumentBinding* &
    Aliases? &
    NodesOfContainerCluster? &
    Rotations?
}

ContainerServices =
    RestApi* &
    Servlet* &
    SearchInContainer? &
    DocprocInContainer? &
    ProcessingInContainer? &
    ModelEvaluation? &
    DocumentApi? &
    Components* &
    Component* &
    Handler* &
    Client* &
    Server* &
    Http? &
    AccessLog* &
    SecretStore? &
    GenericConfig*

Components = element components {
    Include* &
    Component*
}

Aliases = element aliases {
    element service-alias { xsd:NCName }* &
    element endpoint-alias { xsd:NCName }*
}

Include = element \include {
    attribute dir { text }
}

Http = element http {
    (Filtering & HttpServer+) |
    HttpServer+ |
    empty
}

Filtering = element filtering {
    HttpFilter* &
    AccessControl? &
    element request-chain {
        HttpFilterChain
    }* &
    element response-chain {
        HttpFilterChain
    }*
}

HttpServer =  element server {
    attribute port { xsd:nonNegativeInteger } &
    ComponentId &
    (Ssl | SslProvider)? &
    GenericConfig*
}

AccessLog = element accesslog {
    attribute type { string "yapache" | string "vespa" | string "json" | string "disabled" }? &
    attribute fileNamePattern { string }? &
    attribute compressOnRotation { xsd:boolean }? &
    attribute symlinkName { string }? &

    attribute rotationInterval { string }?
}

SecretStore = element secret-store {
    attribute type { string "oath-ckms" } &
    element group {
      attribute name { string } &
      attribute environment { string "alpha" | string "corp" | string "prod" | string "aws" | string "aws_stage" }
    } +
}

ModelEvaluation = element model-evaluation {
    empty
}

Ssl = element ssl {
    element private-key-file { string } &
    element certificate-file { string } &
    element ca-certificates-file { string }? &
    element client-authentication { string "disabled" | string "want" | string "need" }?
}

SslProvider = element ssl-provider {
    BundleSpec
}

# REST-API:

RestApi = element rest-api {
    attribute path { xsd:string { pattern = "\w[\w_/\-\.]*" } } &
    attribute jersey2 { xsd:boolean }? &
    element components {
      attribute bundle { xsd:Name } &
      element package { xsd:NCName }*
    }*

#    element inject {
#        attribute component { xsd:Name } &
#        attribute for-name { xsd:Name }
#    }*
}

# Servlet:

Servlet = element servlet {
    ComponentDefinition &
    ServletConfig? &
    element path { xsd:string { pattern = "\w[\w_/\-\.]*(\*)?" } }
}

ServletConfig = element servlet-config {
    anyElement+
}

# SEARCH:

SearchInContainer = element search {
    Include* &
    ServerBindings? &
    Searcher* &
    SearchChain* &
    Provider* &
    Renderer* &
    GenericConfig*
}

SearchChain = element chain {
    GenericSearchChain
}

GenericSearchChain =
    ComponentId &
    SearchChainInheritance &
    attribute searchers { text }? &
    Searcher* &
    Phase* &
    GenericConfig*

SearchChainInheritance =
    attribute inherits { text }? &
    attribute excludes { text }? &
    element inherits {
        element chain { ComponentSpec }* &
        element exclude { ComponentSpec }*
    }?


# DOCPROC:

DocprocInContainer = element document-processing {
    Include* &
    DocprocClusterAttributes? &
    DocumentProcessorV3* &
    ChainInDocprocInContainerCluster* &
    GenericConfig*
}
ChainInDocprocInContainerCluster = element chain {
    DocprocChainV3Contents
}



# PROCESSING:

ProcessingInContainer = element processing {
    Include* &
    ServerBindings? &
    Processor* &
    Chain* &
    ProcessingRenderer* &
    GenericConfig*
}



# DOCUMENT API:

DocumentApi = element document-api {
   ServerBindings &
   GenericConfig* &
   element abortondocumenterror { xsd:boolean }? &
   element retryenabled { xsd:boolean }? &
   element route { text }? &
   element maxpendingdocs { xsd:positiveInteger }? &
   element maxpendingbytes { xsd:positiveInteger }? &
   element retrydelay { xsd:double { minInclusive = "0.0" } }? &
   element timeout { xsd:double { minInclusive = "0.0" } }? &
   element tracelevel { xsd:positiveInteger }? &
   element mbusport { xsd:positiveInteger }?
}



# NODES:

NodesOfContainerCluster = element nodes {
    attribute jvmargs { text }? &
    attribute jvm-options { text }? &
    attribute jvm-gc-options { text }? &
    attribute preload { text }? &
    attribute allocated-memory { text }? &
    attribute cpu-socket-affinity { xsd:boolean }? &
<<<<<<< HEAD
    element jvm {
        attribute options { text }? &
        attribute gc-options { text }? &
        attribute allocated-memory { text }?
    } ? &
=======
    Resources? &
>>>>>>> 00f8fcd4
    element environment-variables {
      anyElement +
    } ? &
    (
      (
        attribute of { xsd:string } &
        attribute required { xsd:boolean }?
      )
      |
      attribute type { xsd:string }
      |
      (
        attribute count { xsd:positiveInteger } &
        attribute flavor { xsd:string }? &
        attribute required { xsd:boolean }? &
        attribute exclusive { xsd:boolean }? &
        attribute docker-image { xsd:string }?
      )
      |
      element node {
        attribute hostalias { xsd:NCName } &
        attribute cpu-socket { xsd:positiveInteger }? &
        GenericConfig*
      }+
    )
}



#DOCUMENT BINDINGS:

DocumentBinding = element document {
    attribute type { xsd:NCName } &
    attribute class { xsd:NCName } &
    attribute bundle { xsd:NCName }
}<|MERGE_RESOLUTION|>--- conflicted
+++ resolved
@@ -215,15 +215,12 @@
     attribute preload { text }? &
     attribute allocated-memory { text }? &
     attribute cpu-socket-affinity { xsd:boolean }? &
-<<<<<<< HEAD
     element jvm {
         attribute options { text }? &
         attribute gc-options { text }? &
         attribute allocated-memory { text }?
     } ? &
-=======
     Resources? &
->>>>>>> 00f8fcd4
     element environment-variables {
       anyElement +
     } ? &
