--- conflicted
+++ resolved
@@ -19,13 +19,8 @@
  * structures as far as possible.  Do not put advanced logic here!
  *
  * @author arnej27959
-<<<<<<< HEAD
  */
-class ParsedRankProfile {
-=======
- **/
 class ParsedRankProfile extends ParsedBlock {
->>>>>>> 9fa74366
 
     private boolean ignoreDefaultRankFeatures = false;
     private Double rankScoreDropLimit = null;
@@ -43,6 +38,7 @@
     private String inheritedSummaryFeatures = null;
     private String inheritedMatchFeatures = null;
     private String secondPhaseExpression = null;
+    private Boolean strict = null;
     private final List<String> inherited = new ArrayList<>();
     private final Map<String, Boolean> fieldsRankFilter = new HashMap<>();
     private final Map<String, Integer> fieldsRankWeight = new HashMap<>();
@@ -78,6 +74,7 @@
     Map<String, Value> getConstants() { return Map.copyOf(constants); }
     Optional<String> getInheritedSummaryFeatures() { return Optional.ofNullable(this.inheritedSummaryFeatures); }
     Optional<String> getSecondPhaseExpression() { return Optional.ofNullable(this.secondPhaseExpression); }
+    Optional<Boolean> isStrict() { return Optional.ofNullable(this.strict); }
 
     void addSummaryFeatures(FeatureList features) {
         verifyThat(summaryFeatures == null, "already has summary-features");
@@ -131,19 +128,6 @@
     }
 
     void addMutateOperation(MutateOperation.Phase phase, String attrName, String operation) {}
-<<<<<<< HEAD
-    void setIgnoreDefaultRankFeatures(boolean ignore) {}
-    void setNumThreadsPerSearch(int threads) {}
-    void setMinHitsPerThread(int minHits) {}
-    void setNumSearchPartitions(int numParts) {}
-    void setTermwiseLimit(double limit) {}
-    void setInheritedMatchFeatures(String other) {}
-    void addRankProperty(String key, String value) {}
-    void addConstant(String name, Value value) {}
-    void addConstantTensor(String name, TensorValue value) {}
-    void setStrict(boolean strict) {}
-
-=======
 
     void addRankProperty(String key, String value) {
         verifyThat(! rankProperties.containsKey(key), "already has value for rank property", key);
@@ -203,9 +187,15 @@
         this.secondPhaseExpression = expression;
     }
 
+    void setStrict(boolean strict) {
+        verifyThat(this.strict == null, "already has strict");
+        this.strict = strict;
+    }
+  
     void setTermwiseLimit(double limit) {
         verifyThat(termwiseLimit == null, "already has termwise-limit");
         this.termwiseLimit = limit;
     }
->>>>>>> 9fa74366
+  
+    
 }