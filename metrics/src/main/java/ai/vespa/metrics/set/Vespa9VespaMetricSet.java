--- conflicted
+++ resolved
@@ -90,24 +90,6 @@
         addMetric(metrics, ContainerMetrics.JRT_TRANSPORT_CLIENT_TLS_CONNECTIONS_ESTABLISHED.baseName());
         addMetric(metrics, ContainerMetrics.JRT_TRANSPORT_SERVER_UNENCRYPTED_CONNECTIONS_ESTABLISHED.baseName());
         addMetric(metrics, ContainerMetrics.JRT_TRANSPORT_CLIENT_UNENCRYPTED_CONNECTIONS_ESTABLISHED.baseName());
-
-<<<<<<< HEAD
-        // C++ Fnet metrics
-        addMetric(metrics, StorageMetrics.VDS_SERVER_FNET_NUM_CONNECTIONS.count());
-=======
-        // C++ TLS metrics
-        addMetric(metrics, StorageMetrics.VDS_SERVER_NETWORK_TLS_HANDSHAKES_FAILED.count());
-        addMetric(metrics, StorageMetrics.VDS_SERVER_NETWORK_PEER_AUTHORIZATION_FAILURES.count());
-        addMetric(metrics, StorageMetrics.VDS_SERVER_NETWORK_CLIENT_TLS_CONNECTIONS_ESTABLISHED.count());
-        addMetric(metrics, StorageMetrics.VDS_SERVER_NETWORK_SERVER_TLS_CONNECTIONS_ESTABLISHED.count());
-        addMetric(metrics, StorageMetrics.VDS_SERVER_NETWORK_CLIENT_INSECURE_CONNECTIONS_ESTABLISHED.count());
-        addMetric(metrics, StorageMetrics.VDS_SERVER_NETWORK_SERVER_INSECURE_CONNECTIONS_ESTABLISHED.count());
-        addMetric(metrics, StorageMetrics.VDS_SERVER_NETWORK_TLS_CONNECTIONS_BROKEN.count());
-        addMetric(metrics, StorageMetrics.VDS_SERVER_NETWORK_FAILED_TLS_CONFIG_RELOADS.count());
-        // C++ capability metrics
-        addMetric(metrics, StorageMetrics.VDS_SERVER_NETWORK_RPC_CAPABILITY_CHECKS_FAILED.count());
-        addMetric(metrics, StorageMetrics.VDS_SERVER_NETWORK_STATUS_CAPABILITY_CHECKS_FAILED.count());
->>>>>>> e747cf3e
 
         // NodeAdmin certificate
         addMetric(metrics, NodeAdminMetrics.ENDPOINT_CERTIFICATE_EXPIRY_SECONDS.baseName());
