--- conflicted
+++ resolved
@@ -256,12 +256,7 @@
         session.setVespaVersion(existingSession.getVespaVersion());
         session.setDockerImageRepository(existingSession.getDockerImageRepository());
         session.setAthenzDomain(existingSession.getAthenzDomain());
-<<<<<<< HEAD
-=======
         session.setTenantSecretStores(existingSession.getTenantSecretStores());
-        if (existingSession.getDedicatedClusterControllerCluster())
-            session.setDedicatedClusterControllerCluster();
->>>>>>> b310bcb0
         return session;
     }
 
