// Copyright Vespa.ai. Licensed under the terms of the Apache 2.0 license. See LICENSE in the project root.
package com.yahoo.vespa.config.server.deploy;

import com.yahoo.cloud.config.ConfigserverConfig;
import com.yahoo.component.Version;
import com.yahoo.config.application.api.ApplicationPackage;
import com.yahoo.config.application.api.DeployLogger;
import com.yahoo.config.application.api.FileRegistry;
import com.yahoo.config.model.api.ConfigDefinitionRepo;
import com.yahoo.config.model.api.ConfigServerSpec;
import com.yahoo.config.model.api.ContainerEndpoint;
import com.yahoo.config.model.api.EndpointCertificateSecrets;
import com.yahoo.config.model.api.HostProvisioner;
import com.yahoo.config.model.api.Model;
import com.yahoo.config.model.api.ModelContext;
import com.yahoo.config.model.api.OnnxModelCost;
import com.yahoo.config.model.api.Provisioned;
import com.yahoo.config.model.api.Quota;
import com.yahoo.config.model.api.Reindexing;
import com.yahoo.config.model.api.TenantSecretStore;
import com.yahoo.config.model.api.TenantVault;
import com.yahoo.config.provision.ApplicationId;
import com.yahoo.config.provision.AthenzDomain;
import com.yahoo.config.provision.CloudAccount;
import com.yahoo.config.provision.ClusterSpec;
import com.yahoo.config.provision.DataplaneToken;
import com.yahoo.config.provision.DockerImage;
import com.yahoo.config.provision.HostName;
import com.yahoo.config.provision.NodeResources.Architecture;
import com.yahoo.config.provision.SharedHosts;
import com.yahoo.config.provision.Zone;
import com.yahoo.vespa.flags.Dimension;
import com.yahoo.vespa.flags.FlagSource;
import com.yahoo.vespa.flags.Flags;
import com.yahoo.vespa.flags.PermanentFlags;
import com.yahoo.vespa.flags.StringFlag;

import java.io.File;
import java.net.URI;
import java.security.cert.X509Certificate;
import java.time.Duration;
import java.util.List;
import java.util.Optional;
import java.util.Set;
import java.util.concurrent.ExecutorService;

import static com.yahoo.vespa.config.server.ConfigServerSpec.fromConfig;
import static com.yahoo.vespa.flags.Dimension.CLUSTER_TYPE;

/**
 * Implementation of {@link ModelContext} for configserver.
 *
 * @author Ulf Lilleengen
 */
public class ModelContextImpl implements ModelContext {

    private final ApplicationPackage applicationPackage;
    private final Optional<Model> previousModel;
    private final DeployLogger deployLogger;
    private final ConfigDefinitionRepo configDefinitionRepo;
    private final FileRegistry fileRegistry;
    private final ExecutorService executor;
    private final HostProvisioner hostProvisioner;
    private final Provisioned provisioned;
    private final Optional<? extends Reindexing> reindexing;
    private final ModelContext.Properties properties;
    private final Optional<File> appDir;
    private final OnnxModelCost onnxModelCost;

    private final Optional<DockerImage> wantedDockerImageRepository;

    /** The version of Vespa we are building a model for */
    private final Version modelVespaVersion;

    /**
     * The Version of Vespa this model should specify that nodes should use. Note that this
     * is separate from the version of this model, as upgrades are not immediate.
     * We may build a config model of Vespa version "a" which specifies that nodes should
     * use Vespa version "b". The "a" model will then be used by nodes who have not yet
     * upgraded to version "b".
     */
    private final Version wantedNodeVespaVersion;

    public ModelContextImpl(ApplicationPackage applicationPackage,
                            Optional<Model> previousModel,
                            DeployLogger deployLogger,
                            ConfigDefinitionRepo configDefinitionRepo,
                            FileRegistry fileRegistry,
                            ExecutorService executor,
                            Optional<? extends Reindexing> reindexing,
                            HostProvisioner hostProvisioner,
                            Provisioned provisioned,
                            ModelContext.Properties properties,
                            Optional<File> appDir,
                            OnnxModelCost onnxModelCost,
                            Optional<DockerImage> wantedDockerImageRepository,
                            Version modelVespaVersion,
                            Version wantedNodeVespaVersion) {
        this.applicationPackage = applicationPackage;
        this.previousModel = previousModel;
        this.deployLogger = deployLogger;
        this.configDefinitionRepo = configDefinitionRepo;
        this.fileRegistry = fileRegistry;
        this.executor = executor;
        this.reindexing = reindexing;
        this.hostProvisioner = hostProvisioner;
        this.provisioned = provisioned;
        this.properties = properties;
        this.appDir = appDir;
        this.wantedDockerImageRepository = wantedDockerImageRepository;
        this.modelVespaVersion = modelVespaVersion;
        this.wantedNodeVespaVersion = wantedNodeVespaVersion;
        this.onnxModelCost = onnxModelCost;
    }

    @Override
    public ApplicationPackage applicationPackage() { return applicationPackage; }

    @Override
    public Optional<Model> previousModel() { return previousModel; }

    /**
     * Returns the host provisioner to use, or empty to use the default provisioner,
     * creating hosts from the application package defined hosts
     */
    @Override
    public HostProvisioner getHostProvisioner() { return hostProvisioner; }

    @Override
    public Provisioned provisioned() { return provisioned; }

    @Override
    public DeployLogger deployLogger() { return deployLogger; }

    @Override
    public ConfigDefinitionRepo configDefinitionRepo() { return configDefinitionRepo; }

    @Override
    public FileRegistry getFileRegistry() { return fileRegistry; }

    @Override
    public ExecutorService getExecutor() {
        return executor;
    }

    @Override
    public Optional<? extends Reindexing> reindexing() { return  reindexing; }

    @Override
    public ModelContext.Properties properties() { return properties; }

    @Override
    public Optional<File> appDir() { return appDir; }

    @Override public OnnxModelCost onnxModelCost() { return onnxModelCost; }

    @Override
    public Optional<DockerImage> wantedDockerImageRepo() { return wantedDockerImageRepository; }

    @Override
    public Version modelVespaVersion() { return modelVespaVersion; }

    @Override
    public Version wantedNodeVespaVersion() { return wantedNodeVespaVersion; }

    public static class FeatureFlags implements ModelContext.FeatureFlags {

        private final double queryDispatchWarmup;
<<<<<<< HEAD
        private final double defaultTermwiseLimit;
=======
        private final String feedSequencer;
>>>>>>> 172a3aeb
        private final String responseSequencer;
        private final int numResponseThreads;
        private final boolean useAsyncMessageHandlingOnSchedule;
        private final double feedConcurrency;
        private final double feedNiceness;
        private final List<String> allowedAthenzProxyIdentities;
        private final int maxActivationInhibitedOutOfSyncGroups;
        private final double resourceLimitDisk;
        private final double resourceLimitMemory;
        private final double resourceLimitMemorySmallNodes;
        private final double minNodeRatioPerGroup;
        private final boolean containerDumpHeapOnShutdownTimeout;
        private final boolean loadCodeAsHugePages;
        private final double containerShutdownTimeout;
        private final int maxUnCommittedMemory;
        private final boolean forwardIssuesAsErrors;
        private final boolean useV8GeoPositions;
        private final int maxCompactBuffers;
        private final List<String> ignoredHttpUserAgents;
        private final boolean sharedStringRepoNoReclaim;
        private final String logFileCompressionAlgorithm;
        private final int mbus_network_threads;
        private final int mbus_java_num_targets;
        private final int mbus_java_events_before_wakeup;
        private final int mbus_cpp_num_targets;
        private final int mbus_cpp_events_before_wakeup;
        private final int rpc_num_targets;
        private final int rpc_events_before_wakeup;
        private final int heapPercentage;
        private final String summaryDecodePolicy;
        private final boolean sortBlueprintsByCost;
        private final boolean alwaysMarkPhraseExpensive;
        private final int contentLayerMetadataFeatureLevel;
        private final String unknownConfigDefinition;
        private final int searchHandlerThreadpool;
        private final int persistenceThreadMaxFeedOpBatchSize;
        private final boolean logserverOtelCol;
        private final SharedHosts sharedHosts;
        private final Architecture adminClusterArchitecture;
        private final double logserverNodeMemory;
        private final double clusterControllerNodeMemory;
        private final boolean symmetricPutAndActivateReplicaSelection;
        private final boolean enforceStrictlyIncreasingClusterStateVersions;
        private final boolean useLegacyWandQueryParsing;
        private final boolean forwardAllLogLevels;
        private final long zookeeperPreAllocSize;
        private final int documentV1QueueSize;

        public FeatureFlags(FlagSource source, ApplicationId appId, Version version) {
<<<<<<< HEAD
            this.defaultTermwiseLimit = Flags.DEFAULT_TERM_WISE_LIMIT.bindTo(source).with(appId).with(version).value();
=======
            this.feedSequencer = Flags.FEED_SEQUENCER_TYPE.bindTo(source).with(appId).with(version).value();
>>>>>>> 172a3aeb
            this.responseSequencer = Flags.RESPONSE_SEQUENCER_TYPE.bindTo(source).with(appId).with(version).value();
            this.numResponseThreads = Flags.RESPONSE_NUM_THREADS.bindTo(source).with(appId).with(version).value();
            this.useAsyncMessageHandlingOnSchedule = Flags.USE_ASYNC_MESSAGE_HANDLING_ON_SCHEDULE.bindTo(source).with(appId).with(version).value();
            this.feedConcurrency = Flags.FEED_CONCURRENCY.bindTo(source).with(appId).with(version).value();
            this.feedNiceness = Flags.FEED_NICENESS.bindTo(source).with(appId).with(version).value();
            this.mbus_network_threads = Flags.MBUS_NUM_NETWORK_THREADS.bindTo(source).with(appId).with(version).value();
            this.allowedAthenzProxyIdentities = PermanentFlags.ALLOWED_ATHENZ_PROXY_IDENTITIES.bindTo(source).with(appId).with(version).value();
            this.maxActivationInhibitedOutOfSyncGroups = Flags.MAX_ACTIVATION_INHIBITED_OUT_OF_SYNC_GROUPS.bindTo(source).with(appId).with(version).value();
            this.resourceLimitDisk = PermanentFlags.RESOURCE_LIMIT_DISK.bindTo(source).with(appId).with(version).value();
            this.resourceLimitMemory = PermanentFlags.RESOURCE_LIMIT_MEMORY.bindTo(source).with(appId).with(version).value();
            this.resourceLimitMemorySmallNodes = Flags.RESOURCE_LIMIT_MEMORY_FOR_SMALL_NODES.bindTo(source).with(appId).with(version).value();
            this.minNodeRatioPerGroup = Flags.MIN_NODE_RATIO_PER_GROUP.bindTo(source).with(appId).with(version).value();
            this.containerDumpHeapOnShutdownTimeout = Flags.CONTAINER_DUMP_HEAP_ON_SHUTDOWN_TIMEOUT.bindTo(source).with(appId).with(version).value();
            this.loadCodeAsHugePages = Flags.LOAD_CODE_AS_HUGEPAGES.bindTo(source).with(appId).with(version).value();
            this.containerShutdownTimeout = Flags.CONTAINER_SHUTDOWN_TIMEOUT.bindTo(source).with(appId).with(version).value();
            this.maxUnCommittedMemory = Flags.MAX_UNCOMMITTED_MEMORY.bindTo(source).with(appId).with(version).value();
            this.forwardIssuesAsErrors = PermanentFlags.FORWARD_ISSUES_AS_ERRORS.bindTo(source).with(appId).with(version).value();
            this.useV8GeoPositions = Flags.USE_V8_GEO_POSITIONS.bindTo(source).with(appId).with(version).value();
            this.maxCompactBuffers = Flags.MAX_COMPACT_BUFFERS.bindTo(source).with(appId).with(version).value();
            this.ignoredHttpUserAgents = PermanentFlags.IGNORED_HTTP_USER_AGENTS.bindTo(source).with(appId).with(version).value();
            this.sharedStringRepoNoReclaim = Flags.SHARED_STRING_REPO_NO_RECLAIM.bindTo(source).with(appId).with(version).value();
            this.logFileCompressionAlgorithm = Flags.LOG_FILE_COMPRESSION_ALGORITHM.bindTo(source).with(appId).with(version).value();
            this.mbus_java_num_targets = Flags.MBUS_JAVA_NUM_TARGETS.bindTo(source).with(appId).with(version).value();
            this.mbus_java_events_before_wakeup = Flags.MBUS_JAVA_EVENTS_BEFORE_WAKEUP.bindTo(source).with(appId).with(version).value();
            this.mbus_cpp_num_targets = Flags.MBUS_CPP_NUM_TARGETS.bindTo(source).with(appId).with(version).value();
            this.mbus_cpp_events_before_wakeup = Flags.MBUS_CPP_EVENTS_BEFORE_WAKEUP.bindTo(source).with(appId).with(version).value();
            this.rpc_num_targets = Flags.RPC_NUM_TARGETS.bindTo(source).with(appId).with(version).value();
            this.rpc_events_before_wakeup = Flags.RPC_EVENTS_BEFORE_WAKEUP.bindTo(source).with(appId).with(version).value();
            this.queryDispatchWarmup = PermanentFlags.QUERY_DISPATCH_WARMUP.bindTo(source).with(appId).with(version).value();
            this.heapPercentage = PermanentFlags.HEAP_SIZE_PERCENTAGE.bindTo(source).with(appId).with(version).value();
            this.summaryDecodePolicy = Flags.SUMMARY_DECODE_POLICY.bindTo(source).with(appId).with(version).value();
            this.contentLayerMetadataFeatureLevel = Flags.CONTENT_LAYER_METADATA_FEATURE_LEVEL.bindTo(source).with(appId).with(version).value();
            this.unknownConfigDefinition = PermanentFlags.UNKNOWN_CONFIG_DEFINITION.bindTo(source).with(appId).with(version).value();
            this.searchHandlerThreadpool = Flags.SEARCH_HANDLER_THREADPOOL.bindTo(source).with(appId).with(version).value();
            this.alwaysMarkPhraseExpensive = Flags.ALWAYS_MARK_PHRASE_EXPENSIVE.bindTo(source).with(appId).with(version).value();
            this.sortBlueprintsByCost = Flags.SORT_BLUEPRINTS_BY_COST.bindTo(source).with(appId).with(version).value();
            this.persistenceThreadMaxFeedOpBatchSize = Flags.PERSISTENCE_THREAD_MAX_FEED_OP_BATCH_SIZE.bindTo(source).with(appId).with(version).value();
            this.logserverOtelCol = Flags.LOGSERVER_OTELCOL_AGENT.bindTo(source).with(appId).with(version).value();
            this.sharedHosts = PermanentFlags.SHARED_HOST.bindTo(source).with(appId).with(version).value();
            this.adminClusterArchitecture = Architecture.valueOf(PermanentFlags.ADMIN_CLUSTER_NODE_ARCHITECTURE.bindTo(source).with(appId).with(version).value());
            this.logserverNodeMemory = PermanentFlags.LOGSERVER_NODE_MEMORY.bindTo(source).with(appId).with(version).value();
            this.clusterControllerNodeMemory = PermanentFlags.CLUSTER_CONTROLLER_NODE_MEMORY.bindTo(source).with(appId).with(version).value();
            this.symmetricPutAndActivateReplicaSelection = Flags.SYMMETRIC_PUT_AND_ACTIVATE_REPLICA_SELECTION.bindTo(source).with(appId).with(version).value();
            this.enforceStrictlyIncreasingClusterStateVersions = Flags.ENFORCE_STRICTLY_INCREASING_CLUSTER_STATE_VERSIONS.bindTo(source).with(appId).with(version).value();
            this.useLegacyWandQueryParsing = Flags.USE_LEGACY_WAND_QUERY_PARSING.bindTo(source).with(appId).with(version).value();
            this.forwardAllLogLevels = PermanentFlags.FORWARD_ALL_LOG_LEVELS.bindTo(source).with(appId).with(version).value();
            this.zookeeperPreAllocSize = Flags.ZOOKEEPER_PRE_ALLOC_SIZE_KIB.bindTo(source).value();
            this.documentV1QueueSize = Flags.DOCUMENT_V1_QUEUE_SIZE.bindTo(source).with(appId).with(version).value();
        }

        @Override public int heapSizePercentage() { return heapPercentage; }
        @Override public double queryDispatchWarmup() { return queryDispatchWarmup; }
        @Override public String summaryDecodePolicy() { return summaryDecodePolicy; }
<<<<<<< HEAD
        @Override public double defaultTermwiseLimit() { return defaultTermwiseLimit; }
=======
        @Override public String feedSequencerType() { return feedSequencer; }
>>>>>>> 172a3aeb
        @Override public String responseSequencerType() { return responseSequencer; }
        @Override public int defaultNumResponseThreads() { return numResponseThreads; }
        @Override public boolean useAsyncMessageHandlingOnSchedule() { return useAsyncMessageHandlingOnSchedule; }
        @Override public double feedConcurrency() { return feedConcurrency; }
        @Override public double feedNiceness() { return feedNiceness; }
        @Override public int mbusNetworkThreads() { return mbus_network_threads; }
        @Override public List<String> allowedAthenzProxyIdentities() { return allowedAthenzProxyIdentities; }
        @Override public int maxActivationInhibitedOutOfSyncGroups() { return maxActivationInhibitedOutOfSyncGroups; }
        @Override public double resourceLimitDisk() { return resourceLimitDisk; }
        @Override public double resourceLimitMemory() { return resourceLimitMemory; }
        @Override public double resourceLimitMemorySmallNodes() { return resourceLimitMemorySmallNodes; }
        @Override public double minNodeRatioPerGroup() { return minNodeRatioPerGroup; }
        @Override public double containerShutdownTimeout() { return containerShutdownTimeout; }
        @Override public boolean containerDumpHeapOnShutdownTimeout() { return containerDumpHeapOnShutdownTimeout; }
        @Override public boolean loadCodeAsHugePages() { return loadCodeAsHugePages; }
        @Override public int maxUnCommittedMemory() { return maxUnCommittedMemory; }
        @Override public boolean forwardIssuesAsErrors() { return forwardIssuesAsErrors; }
        @Override public boolean useV8GeoPositions() { return useV8GeoPositions; }
        @Override public int maxCompactBuffers() { return maxCompactBuffers; }
        @Override public List<String> ignoredHttpUserAgents() { return ignoredHttpUserAgents; }
        @Override public boolean sharedStringRepoNoReclaim() { return sharedStringRepoNoReclaim; }
        @Override public int mbusJavaRpcNumTargets() { return mbus_java_num_targets; }
        @Override public int mbusJavaEventsBeforeWakeup() { return mbus_java_events_before_wakeup; }
        @Override public int mbusCppRpcNumTargets() { return mbus_cpp_num_targets; }
        @Override public int mbusCppEventsBeforeWakeup() { return mbus_cpp_events_before_wakeup; }
        @Override public int rpcNumTargets() { return rpc_num_targets; }
        @Override public int rpcEventsBeforeWakeup() { return rpc_events_before_wakeup; }
        @Override public String logFileCompressionAlgorithm(String defVal) {
            var fflag = this.logFileCompressionAlgorithm;
            if (fflag != null && ! fflag.isEmpty()) {
                return fflag;
            }
            return defVal;
        }
        @Override public boolean alwaysMarkPhraseExpensive() { return alwaysMarkPhraseExpensive; }
        @Override public int contentLayerMetadataFeatureLevel() { return contentLayerMetadataFeatureLevel; }
        @Override public String unknownConfigDefinition() { return unknownConfigDefinition; }
        @Override public int searchHandlerThreadpool() { return searchHandlerThreadpool; }
        @Override public boolean sortBlueprintsByCost() { return sortBlueprintsByCost; }
        @Override public int persistenceThreadMaxFeedOpBatchSize() { return persistenceThreadMaxFeedOpBatchSize; }
        @Override public boolean logserverOtelCol() { return logserverOtelCol; }
        @Override public SharedHosts sharedHosts() { return sharedHosts; }
        @Override public Architecture adminClusterArchitecture() { return adminClusterArchitecture; }
        @Override public double logserverNodeMemory() { return logserverNodeMemory; }
        @Override public double clusterControllerNodeMemory() { return clusterControllerNodeMemory; }
        @Override public boolean symmetricPutAndActivateReplicaSelection() { return symmetricPutAndActivateReplicaSelection; }
        @Override public boolean enforceStrictlyIncreasingClusterStateVersions() { return enforceStrictlyIncreasingClusterStateVersions; }
        @Override public boolean useLegacyWandQueryParsing() { return useLegacyWandQueryParsing; }
        @Override public boolean forwardAllLogLevels() { return forwardAllLogLevels; }
        @Override public long zookeeperPreAllocSize() { return zookeeperPreAllocSize; }
        @Override public int documentV1QueueSize() { return documentV1QueueSize; }
    }

    public static class Properties implements ModelContext.Properties {

        private final ModelContext.FeatureFlags featureFlags;
        private final ApplicationId applicationId;
        private final boolean multitenant;
        private final List<ConfigServerSpec> configServerSpecs;
        private final HostName loadBalancerName;
        private final URI ztsUrl;
        private final String tenantSecretDomain;
        private final String athenzDnsSuffix;
        private final boolean hostedVespa;
        private final Zone zone;
        private final Set<ContainerEndpoint> endpoints;
        private final boolean isBootstrap;
        private final boolean isFirstTimeDeployment;
        private final Optional<EndpointCertificateSecrets> endpointCertificateSecrets;
        private final Optional<AthenzDomain> athenzDomain;
        private final Quota quota;
        private final List<TenantVault> tenantVaults;
        private final List<TenantSecretStore> tenantSecretStores;
        private final StringFlag jvmGCOptionsFlag;
        private final boolean allowDisableMtls;
        private final List<X509Certificate> operatorCertificates;
        private final List<String> tlsCiphersOverride;
        private final List<String> environmentVariables;
        private final Optional<CloudAccount> cloudAccount;
        private final List<DataplaneToken> dataplaneTokens;
        private final boolean allowUserFilters;
        private final Duration endpointConnectionTtl;
        private final List<String> requestPrefixForLoggingContent;

        public Properties(ApplicationId applicationId,
                          Version modelVersion,
                          ConfigserverConfig configserverConfig,
                          Zone zone,
                          Set<ContainerEndpoint> endpoints,
                          boolean isBootstrap,
                          boolean isFirstTimeDeployment,
                          FlagSource flagSource,
                          Optional<EndpointCertificateSecrets> endpointCertificateSecrets,
                          Optional<AthenzDomain> athenzDomain,
                          Optional<Quota> maybeQuota,
                          List<TenantVault> tenantVaults,
                          List<TenantSecretStore> tenantSecretStores,
                          List<X509Certificate> operatorCertificates,
                          Optional<CloudAccount> cloudAccount,
                          List<DataplaneToken> dataplaneTokens) {
            this.featureFlags = new FeatureFlags(flagSource, applicationId, modelVersion);
            this.applicationId = applicationId;
            this.multitenant = configserverConfig.multitenant() || configserverConfig.hostedVespa() || Boolean.getBoolean("multitenant");
            this.configServerSpecs = fromConfig(configserverConfig);
            this.loadBalancerName = configserverConfig.loadBalancerAddress().isEmpty() ? null : HostName.of(configserverConfig.loadBalancerAddress());
            this.ztsUrl = configserverConfig.ztsUrl() != null ? URI.create(configserverConfig.ztsUrl()) : null;
            this.tenantSecretDomain = configserverConfig.tenantSecretDomain();
            this.athenzDnsSuffix = configserverConfig.athenzDnsSuffix();
            this.hostedVespa = configserverConfig.hostedVespa();
            this.zone = zone;
            this.endpoints = endpoints;
            this.isBootstrap = isBootstrap;
            this.isFirstTimeDeployment = isFirstTimeDeployment;
            this.endpointCertificateSecrets = endpointCertificateSecrets;
            this.athenzDomain = athenzDomain;
            this.quota = maybeQuota.orElseGet(Quota::unlimited);
            this.tenantVaults = tenantVaults;
            this.tenantSecretStores = tenantSecretStores;
            this.jvmGCOptionsFlag = PermanentFlags.JVM_GC_OPTIONS.bindTo(flagSource)
                    .with(Dimension.INSTANCE_ID, applicationId.serializedForm())
                    .with(Dimension.APPLICATION, applicationId.toSerializedFormWithoutInstance());
            this.allowDisableMtls = PermanentFlags.ALLOW_DISABLE_MTLS.bindTo(flagSource).with(applicationId).value();
            this.operatorCertificates = operatorCertificates;
            this.tlsCiphersOverride = PermanentFlags.TLS_CIPHERS_OVERRIDE.bindTo(flagSource).with(applicationId).value();
            this.environmentVariables = PermanentFlags.ENVIRONMENT_VARIABLES.bindTo(flagSource).with(applicationId).value();
            this.cloudAccount = cloudAccount;
            this.allowUserFilters = PermanentFlags.ALLOW_USER_FILTERS.bindTo(flagSource).with(applicationId).value();
            this.endpointConnectionTtl = Duration.ofSeconds(PermanentFlags.ENDPOINT_CONNECTION_TTL.bindTo(flagSource).with(applicationId).value());
            this.dataplaneTokens = dataplaneTokens;
            this.requestPrefixForLoggingContent = PermanentFlags.LOG_REQUEST_CONTENT.bindTo(flagSource).with(applicationId).value();
        }

        @Override public ModelContext.FeatureFlags featureFlags() { return featureFlags; }

        @Override
        public boolean multitenant() { return multitenant; }

        @Override
        public ApplicationId applicationId() { return applicationId; }

        @Override
        public List<ConfigServerSpec> configServerSpecs() { return configServerSpecs; }

        @Override
        public HostName loadBalancerName() { return loadBalancerName; }

        @Override
        public URI ztsUrl() {
            return ztsUrl;
        }

        @Override
        public AthenzDomain tenantSecretDomain() {
            if (tenantSecretDomain.isEmpty())
                throw new IllegalArgumentException("Tenant secret domain is not set for zone " + zone);
            return AthenzDomain.from(tenantSecretDomain);
        }

        @Override
        public String athenzDnsSuffix() {
            return athenzDnsSuffix;
        }

        @Override
        public boolean hostedVespa() { return hostedVespa; }

        @Override
        public Zone zone() { return zone; }

        @Override
        public Set<ContainerEndpoint> endpoints() { return endpoints; }

        @Override
        public boolean isBootstrap() { return isBootstrap; }

        @Override
        public boolean isFirstTimeDeployment() { return isFirstTimeDeployment; }

        @Override
        public Optional<EndpointCertificateSecrets> endpointCertificateSecrets() { return endpointCertificateSecrets; }

        @Override
        public Optional<AthenzDomain> athenzDomain() { return athenzDomain; }

        @Override public Quota quota() { return quota; }

        @Override
        public List<TenantVault> tenantVaults() {
            return tenantVaults;
        }

        @Override
        public List<TenantSecretStore> tenantSecretStores() {
            return tenantSecretStores;
        }

        @Override public String jvmGCOptions(Optional<ClusterSpec.Type> clusterType) {
            return flagValueForClusterType(jvmGCOptionsFlag, clusterType);
        }

        @Override
        public boolean allowDisableMtls() {
            return allowDisableMtls;
        }

        @Override
        public List<X509Certificate> operatorCertificates() {
            return operatorCertificates;
        }

        @Override public List<String> tlsCiphersOverride() { return tlsCiphersOverride; }

        public String flagValueForClusterType(StringFlag flag, Optional<ClusterSpec.Type> clusterType) {
            return clusterType.map(type -> flag.with(CLUSTER_TYPE, type.name()))
                              .orElse(flag)
                              .value();
        }

        @Override
        public List<String> environmentVariables() { return environmentVariables; }

        @Override
        public Optional<CloudAccount> cloudAccount() {
            return cloudAccount;
        }

        @Override
        public List<DataplaneToken> dataplaneTokens() {
            return dataplaneTokens;
        }

        @Override public boolean allowUserFilters() { return allowUserFilters; }

        @Override public Duration endpointConnectionTtl() { return endpointConnectionTtl; }

        @Override public List<String> requestPrefixForLoggingContent() { return requestPrefixForLoggingContent; }
    }

}<|MERGE_RESOLUTION|>--- conflicted
+++ resolved
@@ -166,11 +166,6 @@
     public static class FeatureFlags implements ModelContext.FeatureFlags {
 
         private final double queryDispatchWarmup;
-<<<<<<< HEAD
-        private final double defaultTermwiseLimit;
-=======
-        private final String feedSequencer;
->>>>>>> 172a3aeb
         private final String responseSequencer;
         private final int numResponseThreads;
         private final boolean useAsyncMessageHandlingOnSchedule;
@@ -220,11 +215,6 @@
         private final int documentV1QueueSize;
 
         public FeatureFlags(FlagSource source, ApplicationId appId, Version version) {
-<<<<<<< HEAD
-            this.defaultTermwiseLimit = Flags.DEFAULT_TERM_WISE_LIMIT.bindTo(source).with(appId).with(version).value();
-=======
-            this.feedSequencer = Flags.FEED_SEQUENCER_TYPE.bindTo(source).with(appId).with(version).value();
->>>>>>> 172a3aeb
             this.responseSequencer = Flags.RESPONSE_SEQUENCER_TYPE.bindTo(source).with(appId).with(version).value();
             this.numResponseThreads = Flags.RESPONSE_NUM_THREADS.bindTo(source).with(appId).with(version).value();
             this.useAsyncMessageHandlingOnSchedule = Flags.USE_ASYNC_MESSAGE_HANDLING_ON_SCHEDULE.bindTo(source).with(appId).with(version).value();
@@ -278,11 +268,6 @@
         @Override public int heapSizePercentage() { return heapPercentage; }
         @Override public double queryDispatchWarmup() { return queryDispatchWarmup; }
         @Override public String summaryDecodePolicy() { return summaryDecodePolicy; }
-<<<<<<< HEAD
-        @Override public double defaultTermwiseLimit() { return defaultTermwiseLimit; }
-=======
-        @Override public String feedSequencerType() { return feedSequencer; }
->>>>>>> 172a3aeb
         @Override public String responseSequencerType() { return responseSequencer; }
         @Override public int defaultNumResponseThreads() { return numResponseThreads; }
         @Override public boolean useAsyncMessageHandlingOnSchedule() { return useAsyncMessageHandlingOnSchedule; }
