<?xml version="1.0" encoding="UTF-8"?>
<!-- Copyright Vespa.ai. Licensed under the terms of the Apache 2.0 license. See LICENSE in the project root. -->
<project xmlns="http://maven.apache.org/POM/4.0.0" xmlns:xsi="http://www.w3.org/2001/XMLSchema-instance" xsi:schemaLocation="http://maven.apache.org/POM/4.0.0 http://maven.apache.org/maven-v4_0_0.xsd">
    <modelVersion>4.0.0</modelVersion>
    <groupId>com.yahoo.vespa</groupId>
    <artifactId>dependency-versions</artifactId>
    <packaging>pom</packaging>
    <version>8-SNAPSHOT</version>
    <name>dependency-versions</name>
    <description>Version properties for (almost) all Vespa dependencies.</description>
    <url>https://github.com/vespa-engine</url>

    <licenses>
        <license>
            <name>The Apache License, Version 2.0</name>
            <url>http://www.apache.org/licenses/LICENSE-2.0.txt</url>
        </license>
    </licenses>
    <developers>
        <developer>
            <name>Vespa</name>
            <url>https://github.com/vespa-engine</url>
        </developer>
    </developers>
    <scm>
        <connection>scm:git:git@github.com:vespa-engine/vespa.git</connection>
        <developerConnection>scm:git:git@github.com:vespa-engine/vespa.git</developerConnection>
        <url>git@github.com:vespa-engine/vespa.git</url>
    </scm>

    <properties>
        <!-- BEGIN Dependencies available from the Jdisc container, see container-dependency-versions/pom.xml -->

        <!-- DO NOT UPGRADE THESE TO A NEW MAJOR VERSION WITHOUT CHECKING FOR BINARY COMPATIBILITY -->
        <aopalliance.vespa.version>1.0</aopalliance.vespa.version>
        <error-prone-annotations.vespa.version>2.24.1</error-prone-annotations.vespa.version>
        <guava.vespa.version>33.0.0-jre</guava.vespa.version>
        <guice.vespa.version>6.0.0</guice.vespa.version>
        <jackson2.vespa.version>2.16.1</jackson2.vespa.version>
        <jackson-databind.vespa.version>${jackson2.vespa.version}</jackson-databind.vespa.version>
        <jakarta.inject.vespa.version>2.0.1</jakarta.inject.vespa.version>
        <javax.inject.vespa.version>1</javax.inject.vespa.version>
        <javax.servlet-api.vespa.version>3.1.0</javax.servlet-api.vespa.version>
        <javax.ws.rs-api.vespa.version>2.1.1</javax.ws.rs-api.vespa.version>
        <jaxb-api.vespa.version>2.3.1</jaxb-api.vespa.version>
        <jaxb-core.vespa.version>2.3.0.1</jaxb-core.vespa.version>
        <jaxb-impl.vespa.version>2.3.0</jaxb-impl.vespa.version>
        <slf4j.vespa.version>1.7.36</slf4j.vespa.version>

        <!-- END Dependencies available from the Jdisc container -->


        <!-- Dependencies used internally in Vespa, not visible for users, or only visible in test classpath -->

        <aircompressor.vespa.version>0.25</aircompressor.vespa.version>
        <airline.vespa.version>0.9</airline.vespa.version>
        <antlr.vespa.version>3.5.3</antlr.vespa.version>
        <antlr4.vespa.version>4.13.1</antlr4.vespa.version>
        <apache.httpclient.vespa.version>4.5.14</apache.httpclient.vespa.version>
        <apache.httpcore.vespa.version>4.4.16</apache.httpcore.vespa.version>
        <apache.httpclient5.vespa.version>5.3.1</apache.httpclient5.vespa.version>
        <apache.httpcore5.vespa.version>5.2.4</apache.httpcore5.vespa.version>
        <apiguardian.vespa.version>1.1.2</apiguardian.vespa.version>
        <asm.vespa.version>9.6</asm.vespa.version>
        <assertj.vespa.version>3.25.2</assertj.vespa.version>

        <!-- Athenz dependencies. Make sure these dependencies match those in Vespa's internal repositories -->
<<<<<<< HEAD
        <athenz.vespa.version>1.11.50</athenz.vespa.version>
        <aws-sdk.vespa.version>1.12.648</aws-sdk.vespa.version>
=======
        <athenz.vespa.version>1.11.51</athenz.vespa.version>
        <aws-sdk.vespa.version>1.12.647</aws-sdk.vespa.version>
>>>>>>> 0160d7ab
        <!-- Athenz END -->

        <!-- WARNING: If you change curator version, you also need to update
                 zkfacade/src/main/java/org/apache/curator/**/package-info.java
             using something like
                 find zkfacade/src/main/java/org/apache/curator -name package-info.java | \
                     xargs perl -pi -e 's/major = [0-9]+, minor = [0-9]+, micro = [0-9]+/major = 5, minor = 3, micro = 0/g'
        -->
        <bouncycastle.vespa.version>1.76</bouncycastle.vespa.version>
        <byte-buddy.vespa.version>1.14.11</byte-buddy.vespa.version>
        <checker-qual.vespa.version>3.38.0</checker-qual.vespa.version>
        <commons-beanutils.vespa.version>1.9.4</commons-beanutils.vespa.version>
        <commons-codec.vespa.version>1.16.0</commons-codec.vespa.version>
        <commons-collections.vespa.version>3.2.2</commons-collections.vespa.version>
        <commons-csv.vespa.version>1.10.0</commons-csv.vespa.version>
        <commons-digester.vespa.version>3.2</commons-digester.vespa.version>
        <commons-io.vespa.version>2.15.1</commons-io.vespa.version>
        <commons-lang3.vespa.version>3.14.0</commons-lang3.vespa.version>
        <commons-logging.vespa.version>1.3.0</commons-logging.vespa.version>  <!-- Bindings exported by jdisc through jcl-over-slf4j. -->
        <commons.math3.vespa.version>3.6.1</commons.math3.vespa.version>
        <commons-compress.vespa.version>1.25.0</commons-compress.vespa.version>
        <commons-cli.vespa.version>1.6.0</commons-cli.vespa.version>
        <curator.vespa.version>5.6.0</curator.vespa.version>
        <dropwizard.metrics.vespa.version>4.2.25</dropwizard.metrics.vespa.version> <!-- ZK 3.9.1 requires this -->
        <eclipse-collections.vespa.version>11.1.0</eclipse-collections.vespa.version>
        <eclipse-sisu.vespa.version>0.9.0.M2</eclipse-sisu.vespa.version>
        <failureaccess.vespa.version>1.0.2</failureaccess.vespa.version>
        <felix.vespa.version>7.0.5</felix.vespa.version>
        <felix.log.vespa.version>1.3.0</felix.log.vespa.version>
        <findbugs.vespa.version>3.0.2</findbugs.vespa.version> <!-- Should be kept in sync with guava -->
        <hamcrest.vespa.version>2.2</hamcrest.vespa.version>
        <hdrhistogram.vespa.version>2.1.12</hdrhistogram.vespa.version>
        <huggingface.vespa.version>0.26.0</huggingface.vespa.version>
        <icu4j.vespa.version>74.2</icu4j.vespa.version>
        <java-jjwt.vespa.version>0.11.5</java-jjwt.vespa.version>
        <java-jwt.vespa.version>4.4.0</java-jwt.vespa.version>
        <javax.annotation.vespa.version>1.2</javax.annotation.vespa.version>
        <jaxb.runtime.vespa.version>4.0.4</jaxb.runtime.vespa.version>
        <jetty.vespa.version>11.0.19</jetty.vespa.version>
        <jetty-servlet-api.vespa.version>5.0.2</jetty-servlet-api.vespa.version>
        <jimfs.vespa.version>1.3.0</jimfs.vespa.version>
        <jna.vespa.version>5.14.0</jna.vespa.version>
        <joda-time.vespa.version>2.12.6</joda-time.vespa.version>
        <junit.vespa.version>5.10.1</junit.vespa.version>
        <junit.platform.vespa.version>1.10.1</junit.platform.vespa.version>
        <junit4.vespa.version>4.13.2</junit4.vespa.version>
        <luben.zstd.vespa.version>1.5.5-11</luben.zstd.vespa.version>
        <lucene.vespa.version>9.9.2</lucene.vespa.version>
        <maven-archiver.vespa.version>3.6.1</maven-archiver.vespa.version>
        <maven-wagon.vespa.version>3.5.3</maven-wagon.vespa.version>
        <mimepull.vespa.version>1.10.0</mimepull.vespa.version>
        <mockito.vespa.version>5.10.0</mockito.vespa.version>
        <mojo-executor.vespa.version>2.4.0</mojo-executor.vespa.version>
        <netty.vespa.version>4.1.106.Final</netty.vespa.version>
        <netty-tcnative.vespa.version>2.0.62.Final</netty-tcnative.vespa.version>
        <onnxruntime.vespa.version>1.16.3</onnxruntime.vespa.version>
        <opennlp.vespa.version>2.3.1</opennlp.vespa.version>
        <opentest4j.vespa.version>1.3.0</opentest4j.vespa.version>
        <org.json.vespa.version>20231013</org.json.vespa.version>
        <org.lz4.vespa.version>1.8.0</org.lz4.vespa.version>
        <prometheus.client.vespa.version>0.16.0</prometheus.client.vespa.version>
        <plexus-interpolation.vespa.version>1.27</plexus-interpolation.vespa.version>
        <protobuf.vespa.version>3.25.2</protobuf.vespa.version>
        <questdb.vespa.version>7.3.9</questdb.vespa.version>
        <spifly.vespa.version>1.3.7</spifly.vespa.version>
        <spotbugs.vespa.version>4.8.3</spotbugs.vespa.version> <!-- Must match major version in https://github.com/apache/zookeeper/blob/master/pom.xml -->
        <snappy.vespa.version>1.1.10.5</snappy.vespa.version>
        <surefire.vespa.version>3.2.5</surefire.vespa.version>
        <velocity.vespa.version>2.3</velocity.vespa.version>
        <velocity.tools.vespa.version>3.1</velocity.tools.vespa.version>
        <wiremock.vespa.version>3.3.1</wiremock.vespa.version>
        <xerces.vespa.version>2.12.2</xerces.vespa.version>
        <zero-allocation-hashing.vespa.version>0.16</zero-allocation-hashing.vespa.version>
        <zookeeper.client.vespa.version>3.9.1</zookeeper.client.vespa.version>
        <zookeeper.client.artifactId>zookeeper-server-3.9.1</zookeeper.client.artifactId>

        <!-- Versions used by tenant parent pom and testing framework -->
        <!-- CAUTION: upgrading junit for tenants poms may break testing frameworks -->
        <!-- CAUTION 2: this version must match the exported packages from the tenant-cd-api module -->
        <!-- CAUTION 3: this is probably not a good idea to change too ofter; consider a major version next time -->
        <junit.vespa.tenant.version>5.10.1</junit.vespa.tenant.version>
        <junit.platform.vespa.tenant.version>1.10.1</junit.platform.vespa.tenant.version>
        <surefire.vespa.tenant.version>${surefire.vespa.version}</surefire.vespa.tenant.version>

        <!-- Maven plugins -->
        <clover-maven-plugin.vespa.version>4.5.1</clover-maven-plugin.vespa.version>
        <maven-antrun-plugin.vespa.version>3.1.0</maven-antrun-plugin.vespa.version>
        <maven-assembly-plugin.vespa.version>3.6.0</maven-assembly-plugin.vespa.version>
        <maven-bundle-plugin.vespa.version>5.1.9</maven-bundle-plugin.vespa.version>
        <maven-compiler-plugin.vespa.version>3.12.1</maven-compiler-plugin.vespa.version>
        <maven-core.vespa.version>3.9.6</maven-core.vespa.version>
        <maven-dependency-plugin.vespa.version>3.6.1</maven-dependency-plugin.vespa.version>
        <maven-deploy-plugin.vespa.version>3.1.1</maven-deploy-plugin.vespa.version>
        <maven-enforcer-plugin.vespa.version>3.4.1</maven-enforcer-plugin.vespa.version>
        <maven-failsafe-plugin.vespa.version>3.2.5</maven-failsafe-plugin.vespa.version>
        <maven-gpg-plugin.vespa.version>3.1.0</maven-gpg-plugin.vespa.version>
        <maven-install-plugin.vespa.version>3.1.1</maven-install-plugin.vespa.version>
        <maven-jar-plugin.vespa.version>3.3.0</maven-jar-plugin.vespa.version>
        <maven-javadoc-plugin.vespa.version>3.6.3</maven-javadoc-plugin.vespa.version>
        <maven-plugin-api.vespa.version>${maven-core.vespa.version}</maven-plugin-api.vespa.version>
        <maven-plugin-tools.vespa.version>3.11.0</maven-plugin-tools.vespa.version>
        <maven-resources-plugin.vespa.version>3.3.1</maven-resources-plugin.vespa.version>
        <maven-resolver.vespa.version>1.9.18</maven-resolver.vespa.version>
        <maven-shade-plugin.vespa.version>3.5.1</maven-shade-plugin.vespa.version>
        <maven-site-plugin.vespa.version>3.12.1</maven-site-plugin.vespa.version>
        <maven-source-plugin.vespa.version>3.3.0</maven-source-plugin.vespa.version>
        <properties-maven-plugin.vespa.version>1.2.1</properties-maven-plugin.vespa.version>
        <versions-maven-plugin.vespa.version>2.16.2</versions-maven-plugin.vespa.version>
    </properties>

    <profiles>
        <profile>
            <id>ossrh-deploy-vespa</id>
            <activation>
                <activeByDefault>false</activeByDefault>
            </activation>
            <properties>
            </properties>
            <build>
                <plugins>
                    <plugin>
                        <groupId>org.apache.maven.plugins</groupId>
                        <artifactId>maven-gpg-plugin</artifactId>
                        <version>${maven-gpg-plugin.vespa.version}</version>
                        <executions>
                            <execution>
                                <id>sign-artifacts</id>
                                <phase>verify</phase>
                                <goals>
                                    <goal>sign</goal>
                                </goals>
                                <configuration>
                                    <gpgArguments>
                                        <arg>--pinentry-mode</arg>
                                        <arg>loopback</arg>
                                    </gpgArguments>
                                </configuration>
                            </execution>
                        </executions>
                    </plugin>
                    <plugin>
                        <groupId>org.sonatype.plugins</groupId>
                        <artifactId>nexus-staging-maven-plugin</artifactId>
                        <version>${nexus.staging.maven.plugin.version}</version>
                        <extensions>true</extensions>
                        <configuration>
                            <serverId>ossrh</serverId>
                            <nexusUrl>https://oss.sonatype.org/</nexusUrl>
                        </configuration>
                    </plugin>
                </plugins>
            </build>
            <distributionManagement>
                <snapshotRepository>
                    <id>ossrh</id>
                    <url>${snapshotDeploymentRepository}</url>
                </snapshotRepository>
                <repository>
                    <id>ossrh</id>
                    <url>${releaseDeploymentRepository}</url>
                </repository>
            </distributionManagement>
        </profile>
    </profiles>
</project><|MERGE_RESOLUTION|>--- conflicted
+++ resolved
@@ -65,13 +65,8 @@
         <assertj.vespa.version>3.25.2</assertj.vespa.version>
 
         <!-- Athenz dependencies. Make sure these dependencies match those in Vespa's internal repositories -->
-<<<<<<< HEAD
-        <athenz.vespa.version>1.11.50</athenz.vespa.version>
         <aws-sdk.vespa.version>1.12.648</aws-sdk.vespa.version>
-=======
         <athenz.vespa.version>1.11.51</athenz.vespa.version>
-        <aws-sdk.vespa.version>1.12.647</aws-sdk.vespa.version>
->>>>>>> 0160d7ab
         <!-- Athenz END -->
 
         <!-- WARNING: If you change curator version, you also need to update
