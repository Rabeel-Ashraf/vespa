--- conflicted
+++ resolved
@@ -279,17 +279,6 @@
             "Takes effect immediately",
             INSTANCE_ID);
 
-<<<<<<< HEAD
-=======
-    public static final UnboundBooleanFlag ENFORCE_STRICTLY_INCREASING_CLUSTER_STATE_VERSIONS = defineFeatureFlag(
-            "enforce-strictly-increasing-cluster-state-versions", true,
-            List.of("vekterli"), "2024-06-03", "2025-04-01",
-            "Iff true, received cluster state versions that are lower than the current active " +
-            "state version on the node will be explicitly rejected.",
-            "Takes effect immediately",
-            INSTANCE_ID);
-
->>>>>>> cd2bcd35
     public static final UnboundBooleanFlag USE_LEGACY_WAND_QUERY_PARSING = defineFeatureFlag(
             "use-legacy-wand-query-parsing", true,
             List.of("arnej"), "2023-07-26", "2025-12-31",
