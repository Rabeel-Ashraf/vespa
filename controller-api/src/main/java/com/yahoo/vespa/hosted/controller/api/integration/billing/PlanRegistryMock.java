package com.yahoo.vespa.hosted.controller.api.integration.billing;

import com.yahoo.config.provision.NodeResources;
import com.yahoo.vespa.hosted.controller.api.integration.resource.CostInfo;
import com.yahoo.vespa.hosted.controller.api.integration.resource.ResourceUsage;

import java.math.BigDecimal;
import java.math.RoundingMode;
import java.util.List;
import java.util.Optional;
import java.util.stream.Stream;

public class PlanRegistryMock implements PlanRegistry {

    public static final Plan freeTrial = new MockPlan("trial", false, false, 0, 0, 0, 0, 200, "Free Trial - for testing purposes");
    public static final Plan paidPlan  = new MockPlan("paid", true, true, "0.09", "0.009", "0.0003", "0.075", 500, "Paid Plan - for testing purposes");
    public static final Plan nonePlan  = new MockPlan("none", false, false, 0, 0, 0, 0, 0, "None Plan - for testing purposes");

    @Override
    public Plan defaultPlan() {
        return freeTrial;
    }

    @Override
    public Optional<Plan> plan(PlanId planId) {
        return Stream.of(freeTrial, paidPlan, nonePlan)
                .filter(p -> p.id().equals(planId))
                .findAny();
    }

    @Override
    public List<Plan> all() {
        return List.of(freeTrial, paidPlan, nonePlan);
    }

    private static class MockPlan implements Plan {
        private final PlanId planId;
        private final String description;
        private final CostCalculator costCalculator;
        private final QuotaCalculator quotaCalculator;
        private final boolean billed;
        private final boolean supported;

<<<<<<< HEAD
        public MockPlan(String planId, boolean billed, boolean supported, double cpuPrice, double memPrice, double dgbPrice, double gpuPrice, int quota, String description) {
            this(PlanId.from(planId), billed, supported, new MockCostCalculator(cpuPrice, memPrice, dgbPrice, gpuPrice), () -> Quota.unlimited().withBudget(quota), description);
        }

        public MockPlan(String planId, boolean billed, boolean supported, String cpuPrice, String memPrice, String dgbPrice, String gpuPrice, int quota, String description) {
            this(PlanId.from(planId), billed, supported, new MockCostCalculator(cpuPrice, memPrice, dgbPrice, gpuPrice), () -> Quota.unlimited().withBudget(quota), description);
=======
        public MockPlan(String planId, boolean billed, boolean supported, double cpuPrice, double memPrice, double dgbPrice, int quota, String description) {
            this(PlanId.from(planId), billed, supported, new MockCostCalculator(cpuPrice, memPrice, dgbPrice), () -> createQuota(quota), description);
        }

        private static Quota createQuota(int quota) {
            return quota == 0 ? Quota.zero() : Quota.unlimited().withBudget(quota);
        }

        public MockPlan(String planId, boolean billed, boolean supported, String cpuPrice, String memPrice, String dgbPrice, int quota, String description) {
            this(PlanId.from(planId), billed, supported, new MockCostCalculator(cpuPrice, memPrice, dgbPrice), () -> createQuota(quota), description);
>>>>>>> 90e9ba99
        }

        public MockPlan(PlanId planId, boolean billed, boolean supported, MockCostCalculator calculator, QuotaCalculator quota, String description) {
            this.planId = planId;
            this.billed = billed;
            this.supported = supported;
            this.costCalculator = calculator;
            this.quotaCalculator = quota;
            this.description = description;
        }

        @Override
        public PlanId id() {
            return planId;
        }

        @Override
        public String displayName() {
            return description;
        }

        @Override
        public CostCalculator calculator() {
            return costCalculator;
        }

        @Override
        public QuotaCalculator quota() {
            return quotaCalculator;
        }

        @Override
        public boolean isBilled() {
            return billed;
        }

        @Override
        public boolean isSupported() {
            return supported;
        }
    }

    private static class MockCostCalculator implements CostCalculator {
        private static final BigDecimal millisPerHour = BigDecimal.valueOf(60 * 60 * 1000);
        private final BigDecimal cpuHourCost;
        private final BigDecimal memHourCost;
        private final BigDecimal dgbHourCost;
        private final BigDecimal gpuHourCost;

        public MockCostCalculator(String cpuPrice, String memPrice, String dgbPrice, String gpuPrice) {
            this(new BigDecimal(cpuPrice), new BigDecimal(memPrice), new BigDecimal(dgbPrice), new BigDecimal(gpuPrice));
        }

        public MockCostCalculator(double cpuPrice, double memPrice, double dgbPrice, double gpuPrice) {
            this(BigDecimal.valueOf(cpuPrice), BigDecimal.valueOf(memPrice), BigDecimal.valueOf(dgbPrice), BigDecimal.valueOf(gpuPrice));
        }

        public MockCostCalculator(BigDecimal cpuPrice, BigDecimal memPrice, BigDecimal dgbPrice, BigDecimal gpuPrice) {
            this.cpuHourCost = cpuPrice;
            this.memHourCost = memPrice;
            this.dgbHourCost = dgbPrice;
            this.gpuHourCost = gpuPrice;
        }

        @Override
        public CostInfo calculate(ResourceUsage usage) {
            var cpuCost = usage.getCpuMillis().multiply(cpuHourCost).divide(millisPerHour, RoundingMode.HALF_UP).setScale(2, RoundingMode.HALF_UP);
            var memCost = usage.getMemoryMillis().multiply(memHourCost).divide(millisPerHour, RoundingMode.HALF_UP).setScale(2, RoundingMode.HALF_UP);
            var dgbCost = usage.getDiskMillis().multiply(dgbHourCost).divide(millisPerHour, RoundingMode.HALF_UP).setScale(2, RoundingMode.HALF_UP);
            var gpuCost = usage.getGpuMillis().multiply(gpuHourCost).divide(millisPerHour, RoundingMode.HALF_UP).setScale(2, RoundingMode.HALF_UP);

            return new CostInfo(
                    usage.getApplicationId(),
                    usage.getZoneId(),
                    usage.getCpuMillis().divide(millisPerHour, RoundingMode.HALF_UP),
                    usage.getMemoryMillis().divide(millisPerHour, RoundingMode.HALF_UP),
                    usage.getDiskMillis().divide(millisPerHour, RoundingMode.HALF_UP),
                    usage.getGpuMillis().divide(millisPerHour, RoundingMode.HALF_UP),
                    cpuCost,
                    memCost,
                    dgbCost,
                    gpuCost,
                    usage.getArchitecture(),
                    usage.getMajorVersion()
            );
        }

        @Override
        public double calculate(NodeResources resources) {
            return resources.cost();
        }
    }
}<|MERGE_RESOLUTION|>--- conflicted
+++ resolved
@@ -41,27 +41,18 @@
         private final boolean billed;
         private final boolean supported;
 
-<<<<<<< HEAD
         public MockPlan(String planId, boolean billed, boolean supported, double cpuPrice, double memPrice, double dgbPrice, double gpuPrice, int quota, String description) {
-            this(PlanId.from(planId), billed, supported, new MockCostCalculator(cpuPrice, memPrice, dgbPrice, gpuPrice), () -> Quota.unlimited().withBudget(quota), description);
+            this(PlanId.from(planId), billed, supported, new MockCostCalculator(cpuPrice, memPrice, dgbPrice, gpuPrice), () -> createQuota(quota), description);
         }
 
         public MockPlan(String planId, boolean billed, boolean supported, String cpuPrice, String memPrice, String dgbPrice, String gpuPrice, int quota, String description) {
-            this(PlanId.from(planId), billed, supported, new MockCostCalculator(cpuPrice, memPrice, dgbPrice, gpuPrice), () -> Quota.unlimited().withBudget(quota), description);
-=======
-        public MockPlan(String planId, boolean billed, boolean supported, double cpuPrice, double memPrice, double dgbPrice, int quota, String description) {
-            this(PlanId.from(planId), billed, supported, new MockCostCalculator(cpuPrice, memPrice, dgbPrice), () -> createQuota(quota), description);
+            this(PlanId.from(planId), billed, supported, new MockCostCalculator(cpuPrice, memPrice, dgbPrice, gpuPrice), () -> createQuota(quota), description);
         }
 
         private static Quota createQuota(int quota) {
             return quota == 0 ? Quota.zero() : Quota.unlimited().withBudget(quota);
         }
-
-        public MockPlan(String planId, boolean billed, boolean supported, String cpuPrice, String memPrice, String dgbPrice, int quota, String description) {
-            this(PlanId.from(planId), billed, supported, new MockCostCalculator(cpuPrice, memPrice, dgbPrice), () -> createQuota(quota), description);
->>>>>>> 90e9ba99
-        }
-
+        
         public MockPlan(PlanId planId, boolean billed, boolean supported, MockCostCalculator calculator, QuotaCalculator quota, String description) {
             this.planId = planId;
             this.billed = billed;
