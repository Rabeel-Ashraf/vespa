--- conflicted
+++ resolved
@@ -16,23 +16,18 @@
  * @author ogronnesby
  */
 public class Quota {
-<<<<<<< HEAD
     private static final Quota UNLIMITED = new Quota(Optional.empty(), Optional.empty());
 
+    /** The max size of a cluster inside application */
     private final Optional<Integer> maxClusterSize;
+
+    /** The max budget in dollars per hour */
     private final Optional<BigDecimal> budget;
 
     // TODO: Remove constructor once Vespa < 7.300 is gone from production
     public Quota(Optional<Integer> maxClusterSize, Optional<Integer> budget) {
         this(maxClusterSize, budget.map(BigDecimal::new), true);
     }
-=======
-
-    private final Optional<Integer> maxClusterSize;
-
-    /** The max budget in dollars per hour */
-    private final Optional<Integer> budget;
->>>>>>> bd637301
 
     private Quota(Optional<Integer> maxClusterSize, Optional<BigDecimal> budget, boolean isDecimal) {
         this.maxClusterSize = Objects.requireNonNull(maxClusterSize);
