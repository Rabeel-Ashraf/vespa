--- conflicted
+++ resolved
@@ -28,12 +28,7 @@
      * documents (must be in ascending order) using unpack information
      * from a search.
      **/
-<<<<<<< HEAD
-    static FeatureSet::UP get_feature_set(SearchIterator &search, RankProgram &rank_program, const std::vector<uint32_t> &docs, const StringStringMap &renames);
-
-=======
-    static FeatureSet::UP get_feature_set(SearchIterator &search, RankProgram &rank_program, const std::vector<uint32_t> &docs, const vespalib::Doom &doom);
->>>>>>> 70e50ea1
+    static FeatureSet::UP get_feature_set(SearchIterator &search, RankProgram &rank_program, const std::vector<uint32_t> &docs, const vespalib::Doom &doom, const StringStringMap &renames);
 
     // first: docid, second: result index (must be sorted on docid)
     using OrderedDocs = std::vector<std::pair<uint32_t,uint32_t>>;
