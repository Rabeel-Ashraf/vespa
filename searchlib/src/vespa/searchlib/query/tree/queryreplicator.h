--- conflicted
+++ resolved
@@ -88,30 +88,6 @@
         visitNodes(node.getChildren());
     }
 
-<<<<<<< HEAD
-    void replicateMultiTerm(const MultiTerm &original, MultiTerm & replica) {
-        switch (original.getType()) {
-        case MultiTerm::Type::STRING:
-        case MultiTerm::Type::WEIGHTED_STRING:
-            for (uint32_t i = 0; i < original.getNumTerms(); i++) {
-                auto v = original.getAsString(i);
-                replica.addTerm(v.first, v.second);
-            }
-            break;
-        case MultiTerm::Type::INTEGER:
-        case MultiTerm::Type::WEIGHTED_INTEGER:
-            for (uint32_t i = 0; i < original.getNumTerms(); i++) {
-                auto v = original.getAsInteger(i);
-                replica.addTerm(v.first, v.second);
-            }
-            break;
-        case MultiTerm::Type::UNKNOWN:
-            assert (original.getNumTerms() == 0);
-        }
-    }
-
-=======
->>>>>>> 5c261520
     void visit(WeightedSetTerm &node) override {
         auto & replica = _builder.addWeightedSetTerm(
                 replicate_subterms(node), node.getType(), node.getView(), node.getId(), node.getWeight());
